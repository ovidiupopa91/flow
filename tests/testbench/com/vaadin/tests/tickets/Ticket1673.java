--- conflicted
+++ resolved
@@ -1,4 +1,3 @@
-<<<<<<< HEAD
 package com.vaadin.tests.tickets;
 
 import com.vaadin.Application;
@@ -31,34 +30,4 @@
 
         return msgs;
     }
-}
-=======
-package com.vaadin.tests.tickets;
-
-import com.vaadin.Application;
-import com.vaadin.ui.Button;
-import com.vaadin.ui.Window;
-
-public class Ticket1673 extends com.vaadin.Application {
-
-    @Override
-    public void init() {
-
-        final Window main = new Window("#1673");
-        setMainWindow(main);
-
-        main.addComponent(new Button("close", this, "close"));
-
-    }
-
-    public static Application.SystemMessages getSystemMessages() {
-        Application.CustomizedSystemMessages msgs = new Application.CustomizedSystemMessages();
-
-        msgs.setSessionExpiredURL("http://www.vaadin.com/");
-        msgs.setSessionExpiredCaption("Foo");
-        msgs.setSessionExpiredMessage("Bar");
-
-        return msgs;
-    }
-}
->>>>>>> 116cd1f2
+}