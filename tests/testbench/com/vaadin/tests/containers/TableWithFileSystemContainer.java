--- conflicted
+++ resolved
@@ -3,26 +3,15 @@
 import java.io.File;
 
 import com.vaadin.data.util.FilesystemContainer;
-<<<<<<< HEAD
 import com.vaadin.tests.components.TestBase;
-import com.vaadin.ui.Root.LegacyWindow;
-=======
-import com.vaadin.tests.components.AbstractTestCase;
->>>>>>> 257d49fc
 import com.vaadin.ui.Table;
 
-public class TableWithFileSystemContainer extends AbstractTestCase {
+public class TableWithFileSystemContainer extends TestBase {
 
     private String testPath = "C:/temp/img";
 
     @Override
-<<<<<<< HEAD
     public void setup() {
-        setMainWindow(new LegacyWindow(""));
-=======
-    public void init() {
-        setMainWindow(new Window(""));
->>>>>>> 257d49fc
         Table table = new Table("Documents", new FilesystemContainer(new File(
                 testPath)));
         table.setWidth("100%");
