package com.vaadin.tests.components.datefield;

import java.util.Date;
import java.util.Locale;

import com.vaadin.tests.components.AbstractTestCase;
import com.vaadin.ui.Alignment;
import com.vaadin.ui.DateField;
import com.vaadin.ui.DateField.Resolution;
import com.vaadin.ui.GridLayout;
import com.vaadin.ui.Root.LegacyWindow;

public class DateFieldPopupOffScreen extends AbstractTestCase {

    @Override
    protected String getDescription() {
        return "Test for the popup position from a DateField. The popup should always be on-screen even if the DateField is close the the edge of the browser.";
    }

    @Override
    protected Integer getTicketNumber() {
        return 3639;
    }

    @Override
    public void init() {
        LegacyWindow mainWindow = new LegacyWindow(getClass().getName());

        GridLayout mainLayout = new GridLayout(3, 3);
        mainLayout.setSizeFull();

        DateField df;

        df = createDateField();
        mainLayout.addComponent(df, 2, 0);
        mainLayout.setComponentAlignment(df, Alignment.TOP_RIGHT);

        df = createDateField();
        mainLayout.addComponent(df, 2, 1);
        mainLayout.setComponentAlignment(df, Alignment.MIDDLE_RIGHT);

        df = createDateField();
        mainLayout.addComponent(df, 2, 2);
        mainLayout.setComponentAlignment(df, Alignment.BOTTOM_RIGHT);

        df = createDateField();
        mainLayout.addComponent(df, 0, 2);
        mainLayout.setComponentAlignment(df, Alignment.BOTTOM_LEFT);

        df = createDateField();
        mainLayout.addComponent(df, 1, 2);
        mainLayout.setComponentAlignment(df, Alignment.BOTTOM_CENTER);

        mainWindow.setContent(mainLayout);
        setMainWindow(mainWindow);
    }

    private DateField createDateField() {
        DateField df = new DateField();
<<<<<<< HEAD
        df.setResolution(Resolution.SECOND);
=======
        df.setLocale(new Locale("fi"));
        df.setResolution(DateField.RESOLUTION_SEC);
>>>>>>> 36f749b4
        df.setDescription("This is a long, multiline tooltip.<br/>It should always be on screen so it can be read.");
        df.setValue(new Date(1000000L));
        return df;
    }
}<|MERGE_RESOLUTION|>--- conflicted
+++ resolved
@@ -57,12 +57,8 @@
 
     private DateField createDateField() {
         DateField df = new DateField();
-<<<<<<< HEAD
+        df.setLocale(new Locale("fi"));
         df.setResolution(Resolution.SECOND);
-=======
-        df.setLocale(new Locale("fi"));
-        df.setResolution(DateField.RESOLUTION_SEC);
->>>>>>> 36f749b4
         df.setDescription("This is a long, multiline tooltip.<br/>It should always be on screen so it can be read.");
         df.setValue(new Date(1000000L));
         return df;
