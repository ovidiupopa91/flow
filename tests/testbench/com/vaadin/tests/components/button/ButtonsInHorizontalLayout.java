<<<<<<< HEAD
package com.vaadin.tests.components.button;

import com.vaadin.tests.components.AbstractTestCase;
import com.vaadin.ui.Button;
import com.vaadin.ui.HorizontalLayout;
import com.vaadin.ui.Root.LegacyWindow;
import com.vaadin.ui.VerticalLayout;
import com.vaadin.ui.themes.BaseTheme;

public class ButtonsInHorizontalLayout extends AbstractTestCase {

    @Override
    public void init() {
        VerticalLayout content = new VerticalLayout();
        content.setMargin(true);
        content.setSpacing(true);

        content.addComponent(createButtonLayout(null));
        content.addComponent(createButtonLayout(BaseTheme.BUTTON_LINK));

        setMainWindow(new LegacyWindow("", content));
    }

    private HorizontalLayout createButtonLayout(String style) {
        HorizontalLayout layout = new HorizontalLayout();
        layout.setSpacing(true);
        layout.addComponent(createButton(style));
        layout.addComponent(createButton(style));
        layout.addComponent(createButton(style));
        return layout;
    }

    private Button createButton(String style) {
        Button button = new Button(
                "Look at me in IE7 or IE8 in compatibility mode");
        if (style != null && style.length() != 0) {
            button.setStyleName(style);
        }
        return button;
    }

    @Override
    protected String getDescription() {
        return "Tests for rendering of buttons in a HorizontalLayout";
    }

    @Override
    protected Integer getTicketNumber() {
        return 7978;
    }

}
=======
package com.vaadin.tests.components.button;

import com.vaadin.tests.components.AbstractTestCase;
import com.vaadin.ui.Button;
import com.vaadin.ui.HorizontalLayout;
import com.vaadin.ui.VerticalLayout;
import com.vaadin.ui.Window;
import com.vaadin.ui.themes.BaseTheme;

public class ButtonsInHorizontalLayout extends AbstractTestCase {

    @Override
    public void init() {
        VerticalLayout content = new VerticalLayout();
        content.setMargin(true);
        content.setSpacing(true);

        content.addComponent(createButtonLayout(null));
        content.addComponent(createButtonLayout(BaseTheme.BUTTON_LINK));

        setMainWindow(new Window("", content));
    }

    private HorizontalLayout createButtonLayout(String style) {
        HorizontalLayout layout = new HorizontalLayout();
        layout.setSpacing(true);
        layout.addComponent(createButton(style));
        layout.addComponent(createButton(style));
        layout.addComponent(createButton(style));
        return layout;
    }

    private Button createButton(String style) {
        Button button = new Button(
                "Look at me in IE7 or IE8 in compatibility mode");
        if (style != null && style.length() != 0) {
            button.setStyleName(style);
        }
        return button;
    }

    @Override
    protected String getDescription() {
        return "Tests for rendering of buttons in a HorizontalLayout";
    }

    @Override
    protected Integer getTicketNumber() {
        return 7978;
    }

}
>>>>>>> 116cd1f2
<|MERGE_RESOLUTION|>--- conflicted
+++ resolved
@@ -1,4 +1,3 @@
-<<<<<<< HEAD
 package com.vaadin.tests.components.button;
 
 import com.vaadin.tests.components.AbstractTestCase;
@@ -50,58 +49,4 @@
         return 7978;
     }
 
-}
-=======
-package com.vaadin.tests.components.button;
-
-import com.vaadin.tests.components.AbstractTestCase;
-import com.vaadin.ui.Button;
-import com.vaadin.ui.HorizontalLayout;
-import com.vaadin.ui.VerticalLayout;
-import com.vaadin.ui.Window;
-import com.vaadin.ui.themes.BaseTheme;
-
-public class ButtonsInHorizontalLayout extends AbstractTestCase {
-
-    @Override
-    public void init() {
-        VerticalLayout content = new VerticalLayout();
-        content.setMargin(true);
-        content.setSpacing(true);
-
-        content.addComponent(createButtonLayout(null));
-        content.addComponent(createButtonLayout(BaseTheme.BUTTON_LINK));
-
-        setMainWindow(new Window("", content));
-    }
-
-    private HorizontalLayout createButtonLayout(String style) {
-        HorizontalLayout layout = new HorizontalLayout();
-        layout.setSpacing(true);
-        layout.addComponent(createButton(style));
-        layout.addComponent(createButton(style));
-        layout.addComponent(createButton(style));
-        return layout;
-    }
-
-    private Button createButton(String style) {
-        Button button = new Button(
-                "Look at me in IE7 or IE8 in compatibility mode");
-        if (style != null && style.length() != 0) {
-            button.setStyleName(style);
-        }
-        return button;
-    }
-
-    @Override
-    protected String getDescription() {
-        return "Tests for rendering of buttons in a HorizontalLayout";
-    }
-
-    @Override
-    protected Integer getTicketNumber() {
-        return 7978;
-    }
-
-}
->>>>>>> 116cd1f2
+}