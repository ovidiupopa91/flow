--- conflicted
+++ resolved
@@ -1,4 +1,3 @@
-<<<<<<< HEAD
 package com.vaadin.tests.application;
 
 import com.vaadin.Application;
@@ -69,76 +68,4 @@
         return 3732;
     }
 
-}
-=======
-package com.vaadin.tests.application;
-
-import com.vaadin.Application;
-import com.vaadin.terminal.gwt.server.WebApplicationContext;
-import com.vaadin.tests.components.TestBase;
-import com.vaadin.ui.Button;
-import com.vaadin.ui.Button.ClickEvent;
-import com.vaadin.ui.Label;
-
-public class ApplicationCloseTest extends TestBase {
-
-    private String memoryConsumer;
-
-    @Override
-    protected void setup() {
-        Label applications = new Label("Applications in session: <br/>",
-                Label.CONTENT_XHTML);
-        for (Application a : ((WebApplicationContext) getContext())
-                .getApplications()) {
-            applications.setValue(applications.getValue() + "App: " + a
-                    + "<br/>");
-        }
-        applications.setValue(applications.getValue() + "<br/><br/>");
-
-        addComponent(applications);
-        Label thisApp = new Label("This applications: " + this);
-        Button close = new Button("Close this", new Button.ClickListener() {
-
-            public void buttonClick(ClickEvent event) {
-                event.getButton().getApplication().close();
-            }
-        });
-
-        StringBuilder sb = new StringBuilder();
-
-        // 100 bytes
-        String str = "0123456789012345678901234567890123456789012345678901234567890123456789012345678901234567890123456789";
-
-        int MB = 5;
-        for (int i = 0; i < MB * 10000; i++) {
-            sb.append(str);
-        }
-
-        memoryConsumer = sb.toString();
-        long totalUsage = Runtime.getRuntime().totalMemory();
-        String totalUsageString = totalUsage / 1000 / 1000 + "MiB";
-        Label memoryUsage = new Label(
-                "Using about "
-                        + memoryConsumer.length()
-                        / 1000
-                        / 1000
-                        + "MiB memory for this application.<br/>Total memory usage reported as "
-                        + totalUsageString + "<br/>", Label.CONTENT_XHTML);
-
-        addComponent(thisApp);
-        addComponent(memoryUsage);
-        addComponent(close);
-    }
-
-    @Override
-    protected String getDescription() {
-        return "Click close to close the application and open a new one";
-    }
-
-    @Override
-    protected Integer getTicketNumber() {
-        return 3732;
-    }
-
-}
->>>>>>> 116cd1f2
+}