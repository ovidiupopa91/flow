/*
 * Copyright 2000-2014 Vaadin Ltd.
 *
 * Licensed under the Apache License, Version 2.0 (the "License"); you may not
 * use this file except in compliance with the License. You may obtain a copy of
 * the License at
 *
 * http://www.apache.org/licenses/LICENSE-2.0
 *
 * Unless required by applicable law or agreed to in writing, software
 * distributed under the License is distributed on an "AS IS" BASIS, WITHOUT
 * WARRANTIES OR CONDITIONS OF ANY KIND, either express or implied. See the
 * License for the specific language governing permissions and limitations under
 * the License.
 */

package com.vaadin.client;

import java.util.ArrayList;
import java.util.Collections;
import java.util.Date;
import java.util.HashMap;
import java.util.HashSet;
import java.util.Iterator;
import java.util.LinkedHashMap;
import java.util.List;
import java.util.Map;
import java.util.Set;
import java.util.logging.Logger;

import com.google.gwt.aria.client.LiveValue;
import com.google.gwt.aria.client.RelevantValue;
import com.google.gwt.aria.client.Roles;
import com.google.gwt.core.client.Duration;
import com.google.gwt.core.client.GWT;
import com.google.gwt.core.client.JavaScriptObject;
import com.google.gwt.core.client.JsArray;
import com.google.gwt.core.client.JsArrayString;
import com.google.gwt.core.client.Scheduler;
import com.google.gwt.core.client.Scheduler.ScheduledCommand;
import com.google.gwt.dom.client.Element;
import com.google.gwt.event.shared.EventBus;
import com.google.gwt.event.shared.EventHandler;
import com.google.gwt.event.shared.GwtEvent;
import com.google.gwt.event.shared.HandlerRegistration;
import com.google.gwt.event.shared.HasHandlers;
import com.google.gwt.event.shared.SimpleEventBus;
import com.google.gwt.http.client.Request;
import com.google.gwt.http.client.RequestBuilder;
import com.google.gwt.http.client.RequestCallback;
import com.google.gwt.http.client.RequestException;
import com.google.gwt.http.client.Response;
import com.google.gwt.http.client.URL;
import com.google.gwt.regexp.shared.MatchResult;
import com.google.gwt.regexp.shared.RegExp;
import com.google.gwt.user.client.Command;
import com.google.gwt.user.client.DOM;
import com.google.gwt.user.client.Timer;
import com.google.gwt.user.client.Window;
import com.google.gwt.user.client.Window.ClosingEvent;
import com.google.gwt.user.client.Window.ClosingHandler;
import com.google.gwt.user.client.ui.HasWidgets;
import com.google.gwt.user.client.ui.Widget;
import com.vaadin.client.ApplicationConfiguration.ErrorMessage;
import com.vaadin.client.ApplicationConnection.ApplicationStoppedEvent;
import com.vaadin.client.ResourceLoader.ResourceLoadEvent;
import com.vaadin.client.ResourceLoader.ResourceLoadListener;
import com.vaadin.client.communication.HasJavaScriptConnectorHelper;
import com.vaadin.client.communication.Heartbeat;
import com.vaadin.client.communication.JavaScriptMethodInvocation;
import com.vaadin.client.communication.JsonDecoder;
import com.vaadin.client.communication.JsonEncoder;
import com.vaadin.client.communication.PushConnection;
import com.vaadin.client.communication.RpcManager;
import com.vaadin.client.communication.StateChangeEvent;
import com.vaadin.client.componentlocator.ComponentLocator;
import com.vaadin.client.extensions.AbstractExtensionConnector;
import com.vaadin.client.metadata.ConnectorBundleLoader;
import com.vaadin.client.metadata.Method;
import com.vaadin.client.metadata.NoDataException;
import com.vaadin.client.metadata.Property;
import com.vaadin.client.metadata.Type;
import com.vaadin.client.metadata.TypeData;
import com.vaadin.client.metadata.TypeDataStore;
import com.vaadin.client.ui.AbstractComponentConnector;
import com.vaadin.client.ui.AbstractConnector;
import com.vaadin.client.ui.FontIcon;
import com.vaadin.client.ui.Icon;
import com.vaadin.client.ui.ImageIcon;
import com.vaadin.client.ui.VContextMenu;
import com.vaadin.client.ui.VNotification;
import com.vaadin.client.ui.VNotification.HideEvent;
import com.vaadin.client.ui.VOverlay;
import com.vaadin.client.ui.dd.VDragAndDropManager;
import com.vaadin.client.ui.ui.UIConnector;
import com.vaadin.client.ui.window.WindowConnector;
import com.vaadin.shared.AbstractComponentState;
import com.vaadin.shared.ApplicationConstants;
import com.vaadin.shared.JsonConstants;
import com.vaadin.shared.VaadinUriResolver;
import com.vaadin.shared.Version;
import com.vaadin.shared.communication.LegacyChangeVariablesInvocation;
import com.vaadin.shared.communication.MethodInvocation;
import com.vaadin.shared.communication.SharedState;
import com.vaadin.shared.ui.ui.UIConstants;
import com.vaadin.shared.ui.ui.UIState.PushConfigurationState;
import com.vaadin.shared.util.SharedUtil;

import elemental.json.Json;
import elemental.json.JsonArray;
import elemental.json.JsonObject;
import elemental.json.JsonValue;

/**
 * This is the client side communication "engine", managing client-server
 * communication with its server side counterpart
 * com.vaadin.server.VaadinService.
 *
 * Client-side connectors receive updates from the corresponding server-side
 * connector (typically component) as state updates or RPC calls. The connector
 * has the possibility to communicate back with its server side counter part
 * through RPC calls.
 *
 * TODO document better
 *
 * Entry point classes (widgetsets) define <code>onModuleLoad()</code>.
 */
public class ApplicationConnection implements HasHandlers {

    /**
     * Helper used to return two values when updating the connector hierarchy.
     */
    private static class ConnectorHierarchyUpdateResult {
        /**
         * Needed at a later point when the created events are fired
         */
        private JsArrayObject<ConnectorHierarchyChangeEvent> events = JavaScriptObject
                .createArray().cast();
        /**
         * Needed to know where captions might need to get updated
         */
        private FastStringSet parentChangedIds = FastStringSet.create();

        /**
         * Connectors for which the parent has been set to null
         */
        private FastStringSet detachedConnectorIds = FastStringSet.create();
    }

    @Deprecated
    public static final String MODIFIED_CLASSNAME = StyleConstants.MODIFIED;

    @Deprecated
    public static final String DISABLED_CLASSNAME = StyleConstants.DISABLED;

    @Deprecated
    public static final String REQUIRED_CLASSNAME = StyleConstants.REQUIRED;

    @Deprecated
    public static final String REQUIRED_CLASSNAME_EXT = StyleConstants.REQUIRED_EXT;

    @Deprecated
    public static final String ERROR_CLASSNAME_EXT = StyleConstants.ERROR_EXT;

    /**
     * A string that, if found in a non-JSON response to a UIDL request, will
     * cause the browser to refresh the page. If followed by a colon, optional
     * whitespace, and a URI, causes the browser to synchronously load the URI.
     *
     * <p>
     * This allows, for instance, a servlet filter to redirect the application
     * to a custom login page when the session expires. For example:
     * </p>
     *
     * <pre>
     * if (sessionExpired) {
     *     response.setHeader(&quot;Content-Type&quot;, &quot;text/html&quot;);
     *     response.getWriter().write(
     *             myLoginPageHtml + &quot;&lt;!-- Vaadin-Refresh: &quot;
     *                     + request.getContextPath() + &quot; --&gt;&quot;);
     * }
     * </pre>
     */
    public static final String UIDL_REFRESH_TOKEN = "Vaadin-Refresh";

    // will hold the CSRF token once received
    private String csrfToken = ApplicationConstants.CSRF_TOKEN_DEFAULT_VALUE;

    private final HashMap<String, String> resourcesMap = new HashMap<String, String>();

    /**
     * The pending method invocations that will be send to the server by
     * {@link #sendPendingCommand}. The key is defined differently based on
     * whether the method invocation is enqueued with lastonly. With lastonly
     * enabled, the method signature ( {@link MethodInvocation#getLastOnlyTag()}
     * ) is used as the key to make enable removing a previously enqueued
     * invocation. Without lastonly, an incremental id based on
     * {@link #lastInvocationTag} is used to get unique values.
     */
    private LinkedHashMap<String, MethodInvocation> pendingInvocations = new LinkedHashMap<String, MethodInvocation>();

    private int lastInvocationTag = 0;

    private WidgetSet widgetSet;

    private VContextMenu contextMenu = null;

    private final UIConnector uIConnector;

    protected boolean applicationRunning = false;

    private boolean hasActiveRequest = false;

    /**
     * Webkit will ignore outgoing requests while waiting for a response to a
     * navigation event (indicated by a beforeunload event). When this happens,
     * we should keep trying to send the request every now and then until there
     * is a response or until it throws an exception saying that it is already
     * being sent.
     */
    private boolean webkitMaybeIgnoringRequests = false;

    protected boolean cssLoaded = false;

    /** Parameters for this application connection loaded from the web-page */
    private ApplicationConfiguration configuration;

    /** List of pending variable change bursts that must be submitted in order */
    private final ArrayList<LinkedHashMap<String, MethodInvocation>> pendingBursts = new ArrayList<LinkedHashMap<String, MethodInvocation>>();

    /** Timer for automatic refirect to SessionExpiredURL */
    private Timer redirectTimer;

    /** redirectTimer scheduling interval in seconds */
    private int sessionExpirationInterval;

    private Date requestStartTime;

    private final LayoutManager layoutManager;

    private final RpcManager rpcManager;

    private PushConnection push;

    /**
     * If responseHandlingLocks contains any objects, response handling is
     * suspended until the collection is empty or a timeout has occurred.
     */
    private Set<Object> responseHandlingLocks = new HashSet<Object>();

    /**
     * Data structure holding information about pending UIDL messages.
     */
    private class PendingUIDLMessage {
        private Date start;
        private String jsonText;
        private ValueMap json;

        public PendingUIDLMessage(Date start, String jsonText, ValueMap json) {
            this.start = start;
            this.jsonText = jsonText;
            this.json = json;
        }

        public Date getStart() {
            return start;
        }

        public String getJsonText() {
            return jsonText;
        }

        public ValueMap getJson() {
            return json;
        }
    }

    /** Contains all UIDL messages received while response handling is suspended */
    private List<PendingUIDLMessage> pendingUIDLMessages = new ArrayList<PendingUIDLMessage>();

    /** The max timeout that response handling may be suspended */
    private static final int MAX_SUSPENDED_TIMEOUT = 5000;

    /** Event bus for communication events */
    private EventBus eventBus = GWT.create(SimpleEventBus.class);

    /**
     * The communication handler methods are called at certain points during
     * communication with the server. This allows for making add-ons that keep
     * track of different aspects of the communication.
     */
    public interface CommunicationHandler extends EventHandler {
        void onRequestStarting(RequestStartingEvent e);

        void onResponseHandlingStarted(ResponseHandlingStartedEvent e);

        void onResponseHandlingEnded(ResponseHandlingEndedEvent e);
    }

    public static class RequestStartingEvent extends ApplicationConnectionEvent {

        public static Type<CommunicationHandler> TYPE = new Type<CommunicationHandler>();

        public RequestStartingEvent(ApplicationConnection connection) {
            super(connection);
        }

        @Override
        public Type<CommunicationHandler> getAssociatedType() {
            return TYPE;
        }

        @Override
        protected void dispatch(CommunicationHandler handler) {
            handler.onRequestStarting(this);
        }
    }

    public static class ResponseHandlingEndedEvent extends
            ApplicationConnectionEvent {

        public static Type<CommunicationHandler> TYPE = new Type<CommunicationHandler>();

        public ResponseHandlingEndedEvent(ApplicationConnection connection) {
            super(connection);
        }

        @Override
        public Type<CommunicationHandler> getAssociatedType() {
            return TYPE;
        }

        @Override
        protected void dispatch(CommunicationHandler handler) {
            handler.onResponseHandlingEnded(this);
        }
    }

    public static abstract class ApplicationConnectionEvent extends
            GwtEvent<CommunicationHandler> {

        private ApplicationConnection connection;

        protected ApplicationConnectionEvent(ApplicationConnection connection) {
            this.connection = connection;
        }

        public ApplicationConnection getConnection() {
            return connection;
        }

    }

    /**
     * Event triggered when a XHR request has finished with the status code of
     * the response.
     *
     * Useful for handlers observing network failures like online/off-line
     * monitors.
     */
    public static class ConnectionStatusEvent extends
            GwtEvent<ConnectionStatusEvent.ConnectionStatusHandler> {
        private int status;

        public static interface ConnectionStatusHandler extends EventHandler {
            public void onConnectionStatusChange(ConnectionStatusEvent event);
        }

        public ConnectionStatusEvent(int status) {
            this.status = status;
        }

        public int getStatus() {
            return status;
        }

        public final static Type<ConnectionStatusHandler> TYPE = new Type<ConnectionStatusHandler>();

        @Override
        public Type<ConnectionStatusHandler> getAssociatedType() {
            return TYPE;
        }

        @Override
        protected void dispatch(ConnectionStatusHandler handler) {
            handler.onConnectionStatusChange(this);
        }
    }

    public static class ResponseHandlingStartedEvent extends
            ApplicationConnectionEvent {

        public ResponseHandlingStartedEvent(ApplicationConnection connection) {
            super(connection);
        }

        public static Type<CommunicationHandler> TYPE = new Type<CommunicationHandler>();

        @Override
        public Type<CommunicationHandler> getAssociatedType() {
            return TYPE;
        }

        @Override
        protected void dispatch(CommunicationHandler handler) {
            handler.onResponseHandlingStarted(this);
        }
    }

    /**
     * Event triggered when a application is stopped by calling
     * {@link ApplicationConnection#setApplicationRunning(false)}.
     *
     * To listen for the event add a {@link ApplicationStoppedHandler} by
     * invoking
     * {@link ApplicationConnection#addHandler(ApplicationConnection.ApplicationStoppedEvent.Type, ApplicationStoppedHandler)}
     * to the {@link ApplicationConnection}
     *
     * @since 7.1.8
     * @author Vaadin Ltd
     */
    public static class ApplicationStoppedEvent extends
            GwtEvent<ApplicationStoppedHandler> {

        public static Type<ApplicationStoppedHandler> TYPE = new Type<ApplicationStoppedHandler>();

        @Override
        public Type<ApplicationStoppedHandler> getAssociatedType() {
            return TYPE;
        }

        @Override
        protected void dispatch(ApplicationStoppedHandler listener) {
            listener.onApplicationStopped(this);
        }
    }

    /**
     * Allows custom handling of communication errors.
     */
    public interface CommunicationErrorHandler {
        /**
         * Called when a communication error has occurred. Returning
         * <code>true</code> from this method suppresses error handling.
         *
         * @param details
         *            A string describing the error.
         * @param statusCode
         *            The HTTP status code (e.g. 404, etc).
         * @return true if the error reporting should be suppressed, false to
         *         perform normal error reporting.
         */
        public boolean onError(String details, int statusCode);
    }

    /**
     * A listener for listening to application stopped events. The listener can
     * be added to a {@link ApplicationConnection} by invoking
     * {@link ApplicationConnection#addHandler(ApplicationStoppedEvent.Type, ApplicationStoppedHandler)}
     *
     * @since 7.1.8
     * @author Vaadin Ltd
     */
    public interface ApplicationStoppedHandler extends EventHandler {

        /**
         * Triggered when the {@link ApplicationConnection} marks a previously
         * running application as stopped by invoking
         * {@link ApplicationConnection#setApplicationRunning(false)}
         *
         * @param event
         *            the event triggered by the {@link ApplicationConnection}
         */
        void onApplicationStopped(ApplicationStoppedEvent event);
    }

    private CommunicationErrorHandler communicationErrorDelegate = null;

    private VLoadingIndicator loadingIndicator;

    private Heartbeat heartbeat = GWT.create(Heartbeat.class);

    private boolean tooltipInitialized = false;

    private final VaadinUriResolver uriResolver = new VaadinUriResolver() {
        @Override
        protected String getVaadinDirUrl() {
            return getConfiguration().getVaadinDirUrl();
        }

        @Override
        protected String getServiceUrlParameterName() {
            return getConfiguration().getServiceUrlParameterName();
        }

        @Override
        protected String getServiceUrl() {
            return getConfiguration().getServiceUrl();
        }

        @Override
        protected String getThemeUri() {
            return ApplicationConnection.this.getThemeUri();
        }

        @Override
        protected String encodeQueryStringParameterValue(String queryString) {
            return URL.encodeQueryString(queryString);
        }
    };

    public static class MultiStepDuration extends Duration {
        private int previousStep = elapsedMillis();

        public void logDuration(String message) {
            logDuration(message, 0);
        }

        public void logDuration(String message, int minDuration) {
            int currentTime = elapsedMillis();
            int stepDuration = currentTime - previousStep;
            if (stepDuration >= minDuration) {
                VConsole.log(message + ": " + stepDuration + " ms");
            }
            previousStep = currentTime;
        }
    }

    private boolean updatingState = false;

    public ApplicationConnection() {
        // Assuming UI data is eagerly loaded
        ConnectorBundleLoader.get().loadBundle(
                ConnectorBundleLoader.EAGER_BUNDLE_NAME, null);
        uIConnector = GWT.create(UIConnector.class);
        rpcManager = GWT.create(RpcManager.class);
        layoutManager = GWT.create(LayoutManager.class);
        layoutManager.setConnection(this);
        tooltip = GWT.create(VTooltip.class);
        loadingIndicator = GWT.create(VLoadingIndicator.class);
        loadingIndicator.setConnection(this);
    }

    public void init(WidgetSet widgetSet, ApplicationConfiguration cnf) {
        VConsole.log("Starting application " + cnf.getRootPanelId());
        VConsole.log("Using theme: " + cnf.getThemeName());

        VConsole.log("Vaadin application servlet version: "
                + cnf.getServletVersion());

        if (!cnf.getServletVersion().equals(Version.getFullVersion())) {
            VConsole.error("Warning: your widget set seems to be built with a different "
                    + "version than the one used on server. Unexpected "
                    + "behavior may occur.");
        }

        this.widgetSet = widgetSet;
        configuration = cnf;

        ComponentLocator componentLocator = new ComponentLocator(this);

        String appRootPanelName = cnf.getRootPanelId();
        // remove the end (window name) of autogenerated rootpanel id
        appRootPanelName = appRootPanelName.replaceFirst("-\\d+$", "");

        initializeTestbenchHooks(componentLocator, appRootPanelName);

        initializeClientHooks();

        uIConnector.init(cnf.getRootPanelId(), this);

        tooltip.setOwner(uIConnector.getWidget());

        getLoadingIndicator().show();

        heartbeat.init(this);

        Window.addWindowClosingHandler(new ClosingHandler() {
            @Override
            public void onWindowClosing(ClosingEvent event) {
                webkitMaybeIgnoringRequests = true;
            }
        });

        // Ensure the overlay container is added to the dom and set as a live
        // area for assistive devices
        Element overlayContainer = VOverlay.getOverlayContainer(this);
        Roles.getAlertRole().setAriaLiveProperty(overlayContainer,
                LiveValue.ASSERTIVE);
        VOverlay.setOverlayContainerLabel(this,
                getUIConnector().getState().overlayContainerLabel);
        Roles.getAlertRole().setAriaRelevantProperty(overlayContainer,
                RelevantValue.ADDITIONS);
    }

    /**
     * Starts this application. Don't call this method directly - it's called by
     * {@link ApplicationConfiguration#startNextApplication()}, which should be
     * called once this application has started (first response received) or
     * failed to start. This ensures that the applications are started in order,
     * to avoid session-id problems.
     *
     */
    public void start() {
        String jsonText = configuration.getUIDL();
        if (jsonText == null) {
            // inital UIDL not in DOM, request later
            repaintAll();
        } else {
            // Update counter so TestBench knows something is still going on
            hasActiveRequest = true;

            // initial UIDL provided in DOM, continue as if returned by request
            handleJSONText(jsonText, -1);
        }

        // Tooltip can't be created earlier because the
        // necessary fields are not setup to add it in the
        // correct place in the DOM
        if (!tooltipInitialized) {
            tooltipInitialized = true;
            ApplicationConfiguration.runWhenDependenciesLoaded(new Command() {
                @Override
                public void execute() {
                    getVTooltip().initializeAssistiveTooltips();
                }
            });
        }
    }

    /**
     * Checks if there is some work to be done on the client side
     * 
     * @return true if the client has some work to be done, false otherwise
     */
    private boolean isActive() {
        return isWorkPending() || hasActiveRequest()
                || isExecutingDeferredCommands();
    }

    private native void initializeTestbenchHooks(
            ComponentLocator componentLocator, String TTAppId)
    /*-{
        var ap = this;
        var client = {};
        client.isActive = $entry(function() {
            return ap.@com.vaadin.client.ApplicationConnection::isActive()();
        });
        var vi = ap.@com.vaadin.client.ApplicationConnection::getVersionInfo()();
        if (vi) {
            client.getVersionInfo = function() {
                return vi;
            }
        }

        client.getProfilingData = $entry(function() {
            var pd = [
                ap.@com.vaadin.client.ApplicationConnection::lastProcessingTime,
                    ap.@com.vaadin.client.ApplicationConnection::totalProcessingTime
                ];
            pd = pd.concat(ap.@com.vaadin.client.ApplicationConnection::serverTimingInfo);
            pd[pd.length] = ap.@com.vaadin.client.ApplicationConnection::bootstrapTime;
            return pd;
        });

        client.getElementByPath = $entry(function(id) {
            return componentLocator.@com.vaadin.client.componentlocator.ComponentLocator::getElementByPath(Ljava/lang/String;)(id);
        });
        client.getElementByPathStartingAt = $entry(function(id, element) {
            return componentLocator.@com.vaadin.client.componentlocator.ComponentLocator::getElementByPathStartingAt(Ljava/lang/String;Lcom/google/gwt/dom/client/Element;)(id, element);
        });
        client.getElementsByPath = $entry(function(id) {
            return componentLocator.@com.vaadin.client.componentlocator.ComponentLocator::getElementsByPath(Ljava/lang/String;)(id);
        });
        client.getElementsByPathStartingAt = $entry(function(id, element) {
            return componentLocator.@com.vaadin.client.componentlocator.ComponentLocator::getElementsByPathStartingAt(Ljava/lang/String;Lcom/google/gwt/dom/client/Element;)(id, element);
        });
        client.getPathForElement = $entry(function(element) {
            return componentLocator.@com.vaadin.client.componentlocator.ComponentLocator::getPathForElement(Lcom/google/gwt/dom/client/Element;)(element);
        });
        client.initializing = false;

        $wnd.vaadin.clients[TTAppId] = client;
    }-*/;

    private static native final int calculateBootstrapTime()
    /*-{
        if ($wnd.performance && $wnd.performance.timing) {
            return (new Date).getTime() - $wnd.performance.timing.responseStart;
        } else {
            // performance.timing not supported
            return -1;
        }
    }-*/;

    /**
     * Helper for tt initialization
     */
    private JavaScriptObject getVersionInfo() {
        return configuration.getVersionInfoJSObject();
    }

    /**
     * Publishes a JavaScript API for mash-up applications.
     * <ul>
     * <li><code>vaadin.forceSync()</code> sends pending variable changes, in
     * effect synchronizing the server and client state. This is done for all
     * applications on host page.</li>
     * <li><code>vaadin.postRequestHooks</code> is a map of functions which gets
     * called after each XHR made by vaadin application. Note, that it is
     * attaching js functions responsibility to create the variable like this:
     *
     * <code><pre>
     * if(!vaadin.postRequestHooks) {vaadin.postRequestHooks = new Object();}
     * postRequestHooks.myHook = function(appId) {
     *          if(appId == "MyAppOfInterest") {
     *                  // do the staff you need on xhr activity
     *          }
     * }
     * </pre></code> First parameter passed to these functions is the identifier
     * of Vaadin application that made the request.
     * </ul>
     *
     * TODO make this multi-app aware
     */
    private native void initializeClientHooks()
    /*-{
    	var app = this;
    	var oldSync;
    	if ($wnd.vaadin.forceSync) {
    		oldSync = $wnd.vaadin.forceSync;
    	}
    	$wnd.vaadin.forceSync = $entry(function() {
    		if (oldSync) {
    			oldSync();
    		}
    		app.@com.vaadin.client.ApplicationConnection::sendPendingVariableChanges()();
    	});
    	var oldForceLayout;
    	if ($wnd.vaadin.forceLayout) {
    		oldForceLayout = $wnd.vaadin.forceLayout;
    	}
    	$wnd.vaadin.forceLayout = $entry(function() {
    		if (oldForceLayout) {
    			oldForceLayout();
    		}
    		app.@com.vaadin.client.ApplicationConnection::forceLayout()();
    	});
    }-*/;

    /**
     * Runs possibly registered client side post request hooks. This is expected
     * to be run after each uidl request made by Vaadin application.
     *
     * @param appId
     */
    private static native void runPostRequestHooks(String appId)
    /*-{
    	if ($wnd.vaadin.postRequestHooks) {
    		for ( var hook in $wnd.vaadin.postRequestHooks) {
    			if (typeof ($wnd.vaadin.postRequestHooks[hook]) == "function") {
    				try {
    					$wnd.vaadin.postRequestHooks[hook](appId);
    				} catch (e) {
    				}
    			}
    		}
    	}
    }-*/;

    /**
     * If on Liferay and logged in, ask the client side session management
     * JavaScript to extend the session duration.
     *
     * Otherwise, Liferay client side JavaScript will explicitly expire the
     * session even though the server side considers the session to be active.
     * See ticket #8305 for more information.
     */
    protected native void extendLiferaySession()
    /*-{
    if ($wnd.Liferay && $wnd.Liferay.Session) {
        $wnd.Liferay.Session.extend();
        // if the extend banner is visible, hide it
        if ($wnd.Liferay.Session.banner) {
            $wnd.Liferay.Session.banner.remove();
        }
    }
    }-*/;

    /**
     * Indicates whether or not there are currently active UIDL requests. Used
     * internally to sequence requests properly, seldom needed in Widgets.
     *
     * @return true if there are active requests
     */
    public boolean hasActiveRequest() {
        return hasActiveRequest;
    }

    private String getRepaintAllParameters() {
        String parameters = ApplicationConstants.URL_PARAMETER_REPAINT_ALL
                + "=1";
        return parameters;
    }

    protected void repaintAll() {
        makeUidlRequest(Json.createArray(), getRepaintAllParameters());
    }

    /**
     * Requests an analyze of layouts, to find inconsistencies. Exclusively used
     * for debugging during development.
     *
     * @deprecated as of 7.1. Replaced by {@link UIConnector#analyzeLayouts()}
     */
    @Deprecated
    public void analyzeLayouts() {
        getUIConnector().analyzeLayouts();
    }

    /**
     * Sends a request to the server to print details to console that will help
     * the developer to locate the corresponding server-side connector in the
     * source code.
     *
     * @param serverConnector
     * @deprecated as of 7.1. Replaced by
     *             {@link UIConnector#showServerDebugInfo(ServerConnector)}
     */
    @Deprecated
    void highlightConnector(ServerConnector serverConnector) {
        getUIConnector().showServerDebugInfo(serverConnector);
    }

    /**
     * Makes an UIDL request to the server.
     *
     * @param reqInvocations
     *            Data containing RPC invocations and all related information.
     * @param extraParams
     *            Parameters that are added as GET parameters to the url.
     *            Contains key=value pairs joined by & characters or is empty if
     *            no parameters should be added. Should not start with any
     *            special character.
     */
    protected void makeUidlRequest(final JsonArray reqInvocations,
            final String extraParams) {
        startRequest();

        JsonObject payload = Json.createObject();
        if (!getCsrfToken().equals(
                ApplicationConstants.CSRF_TOKEN_DEFAULT_VALUE)) {
            payload.put(ApplicationConstants.CSRF_TOKEN, getCsrfToken());
        }
        payload.put(ApplicationConstants.RPC_INVOCATIONS, reqInvocations);
        payload.put(ApplicationConstants.SERVER_SYNC_ID, lastSeenServerSyncId);

        VConsole.log("Making UIDL Request with params: " + payload.toJson());
        String uri = translateVaadinUri(ApplicationConstants.APP_PROTOCOL_PREFIX
                + ApplicationConstants.UIDL_PATH + '/');

        if (extraParams != null && extraParams.length() > 0) {
            uri = SharedUtil.addGetParameters(uri, extraParams);
        }
        uri = SharedUtil.addGetParameters(uri, UIConstants.UI_ID_PARAMETER
                + "=" + configuration.getUIId());

        doUidlRequest(uri, payload);

    }

    /**
     * Sends an asynchronous or synchronous UIDL request to the server using the
     * given URI.
     *
     * @param uri
     *            The URI to use for the request. May includes GET parameters
     * @param payload
     *            The contents of the request to send
     */
    protected void doUidlRequest(final String uri, final JsonObject payload) {
        doUidlRequest(uri, payload, true);
    }

    /**
     * Sends an asynchronous or synchronous UIDL request to the server using the
     * given URI.
     * 
     * @param uri
     *            The URI to use for the request. May includes GET parameters
     * @param payload
     *            The contents of the request to send
     * @param retry
     *            true when a status code 0 should be retried
     * @since 7.3.7
     */
    protected void doUidlRequest(final String uri, final JsonObject payload,
            final boolean retry) {
        RequestCallback requestCallback = new RequestCallback() {
            @Override
            public void onError(Request request, Throwable exception) {
                handleCommunicationError(exception.getMessage(), -1);
            }

            private void handleCommunicationError(String details, int statusCode) {
                if (!handleErrorInDelegate(details, statusCode)) {
                    showCommunicationError(details, statusCode);
                }
                endRequest();

                // Consider application not running any more and prevent all
                // future requests
                setApplicationRunning(false);
            }

            @Override
            public void onResponseReceived(Request request, Response response) {
                VConsole.log("Server visit took "
                        + String.valueOf((new Date()).getTime()
                                - requestStartTime.getTime()) + "ms");

                int statusCode = response.getStatusCode();
                // Notify network observers about response status
                fireEvent(new ConnectionStatusEvent(statusCode));

                switch (statusCode) {
                case 0:
                    if (retry) {
                        /*
                         * There are 2 situations where the error can pop up:
                         * 
                         * 1) Request was most likely canceled because the
                         * browser is maybe navigating away from the page. Just
                         * send the request again without displaying any error
                         * in case the navigation isn't carried through.
                         * 
                         * 2) The browser failed to establish a network
                         * connection. This was observed with keep-alive
                         * requests, and under wi-fi roaming conditions.
                         * 
                         * Status code 0 does indicate that there was no server
                         * side processing, so we can retry the request.
                         */
                        VConsole.log("Status code 0, retrying");
                        (new Timer() {
                            @Override
                            public void run() {
                                doUidlRequest(uri, payload, false);
                            }
                        }).schedule(100);
                    } else {
                        handleCommunicationError(
                                "Invalid status code 0 (server down?)",
                                statusCode);
                    }
                    return;

                case 401:
                    /*
                     * Authorization has failed. Could be that the session has
                     * timed out and the container is redirecting to a login
                     * page.
                     */
                    showAuthenticationError("");
                    endRequest();
                    return;

                case 503:
                    /*
                     * We'll assume msec instead of the usual seconds. If
                     * there's no Retry-After header, handle the error like a
                     * 500, as per RFC 2616 section 10.5.4.
                     */
                    String delay = response.getHeader("Retry-After");
                    if (delay != null) {
                        VConsole.log("503, retrying in " + delay + "msec");
                        (new Timer() {
                            @Override
                            public void run() {
                                doUidlRequest(uri, payload);
                            }
                        }).schedule(Integer.parseInt(delay));
                        return;
                    }
                }

                if ((statusCode / 100) == 4) {
                    // Handle all 4xx errors the same way as (they are
                    // all permanent errors)
                    showCommunicationError(
                            "UIDL could not be read from server. Check servlets mappings. Error code: "
                                    + statusCode, statusCode);
                    endRequest();
                    return;
                } else if ((statusCode / 100) == 5) {
                    // Something's wrong on the server, there's nothing the
                    // client can do except maybe try again.
                    handleCommunicationError("Server error. Error code: "
                            + statusCode, statusCode);
                    return;
                }

                String contentType = response.getHeader("Content-Type");
                if (contentType == null
                        || !contentType.startsWith("application/json")) {
                    /*
                     * A servlet filter or equivalent may have intercepted the
                     * request and served non-UIDL content (for instance, a
                     * login page if the session has expired.) If the response
                     * contains a magic substring, do a synchronous refresh. See
                     * #8241.
                     */
                    MatchResult refreshToken = RegExp.compile(
                            UIDL_REFRESH_TOKEN + "(:\\s*(.*?))?(\\s|$)").exec(
                            response.getText());
                    if (refreshToken != null) {
                        redirect(refreshToken.getGroup(2));
                        return;
                    }
                }

                // for(;;);[realjson]
                final String jsonText = response.getText().substring(9,
                        response.getText().length() - 1);
                handleJSONText(jsonText, statusCode);
            }
        };
        if (push != null) {
            push.push(payload);
        } else {
            try {
                doAjaxRequest(uri, payload, requestCallback);
            } catch (RequestException e) {
                VConsole.error(e);
                endRequest();
                fireEvent(new ConnectionStatusEvent(0));
            }
        }
    }

    /**
     * Handles received UIDL JSON text, parsing it, and passing it on to the
     * appropriate handlers, while logging timing information.
     *
     * @param jsonText
     * @param statusCode
     */
    private void handleJSONText(String jsonText, int statusCode) {
        final Date start = new Date();
        final ValueMap json;
        try {
            json = parseJSONResponse(jsonText);
        } catch (final Exception e) {
            endRequest();
            showCommunicationError(e.getMessage() + " - Original JSON-text:"
                    + jsonText, statusCode);
            return;
        }

        VConsole.log("JSON parsing took "
                + (new Date().getTime() - start.getTime()) + "ms");
        if (isApplicationRunning()) {
            handleReceivedJSONMessage(start, jsonText, json);
        } else {
            setApplicationRunning(true);
            handleWhenCSSLoaded(jsonText, json);
        }
    }

    /**
     * Sends an asynchronous UIDL request to the server using the given URI.
     *
     * @param uri
     *            The URI to use for the request. May includes GET parameters
     * @param payload
     *            The contents of the request to send
     * @param requestCallback
     *            The handler for the response
     * @throws RequestException
     *             if the request could not be sent
     */
    protected void doAjaxRequest(String uri, JsonObject payload,
            RequestCallback requestCallback) throws RequestException {
        RequestBuilder rb = new RequestBuilder(RequestBuilder.POST, uri);
        // TODO enable timeout
        // rb.setTimeoutMillis(timeoutMillis);
        // TODO this should be configurable
        rb.setHeader("Content-Type", JsonConstants.JSON_CONTENT_TYPE);
        rb.setRequestData(payload.toJson());
        rb.setCallback(requestCallback);

        final Request request = rb.send();
        if (webkitMaybeIgnoringRequests && BrowserInfo.get().isWebkit()) {
            final int retryTimeout = 250;
            new Timer() {
                @Override
                public void run() {
                    // Use native js to access private field in Request
                    if (resendRequest(request) && webkitMaybeIgnoringRequests) {
                        // Schedule retry if still needed
                        schedule(retryTimeout);
                    }
                }
            }.schedule(retryTimeout);
        }
    }

    private static native boolean resendRequest(Request request)
    /*-{
        var xhr = request.@com.google.gwt.http.client.Request::xmlHttpRequest
        if (xhr.readyState != 1) {
            // Progressed to some other readyState -> no longer blocked
            return false;
        }
        try {
            xhr.send();
            return true;
        } catch (e) {
            // send throws exception if it is running for real
            return false;
        }
    }-*/;

    int cssWaits = 0;

    /**
     * Holds the time spent rendering the last request
     */
    protected int lastProcessingTime;

    /**
     * Holds the total time spent rendering requests during the lifetime of the
     * session.
     */
    protected int totalProcessingTime;

    /**
     * Holds the time it took to load the page and render the first view. 0
     * means that this value has not yet been calculated because the first view
     * has not yet been rendered (or that your browser is very fast). -1 means
     * that the browser does not support the performance.timing feature used to
     * get this measurement.
     */
    private int bootstrapTime;

    /**
     * Holds the timing information from the server-side. How much time was
     * spent servicing the last request and how much time has been spent
     * servicing the session so far. These values are always one request behind,
     * since they cannot be measured before the request is finished.
     */
    private ValueMap serverTimingInfo;

    /**
     * Holds the last seen response id given by the server.
     * <p>
     * The server generates a strictly increasing id for each response to each
     * request from the client. This ID is then replayed back to the server on
     * each request. This helps the server in knowing in what state the client
     * is, and compare it to its own state. In short, it helps with concurrent
     * changes between the client and server.
     * <p>
     * Initial value, i.e. no responses received from the server, is
     * {@link #UNDEFINED_SYNC_ID} ({@value #UNDEFINED_SYNC_ID}). This happens
     * between the bootstrap HTML being loaded and the first UI being rendered;
     */
    private int lastSeenServerSyncId = UNDEFINED_SYNC_ID;

    /**
     * The value of an undefined sync id.
     * <p>
     * This must be <code>-1</code>, because of the contract in
     * {@link #getLastResponseId()}
     */
    private static final int UNDEFINED_SYNC_ID = -1;

    static final int MAX_CSS_WAITS = 100;

    protected void handleWhenCSSLoaded(final String jsonText,
            final ValueMap json) {
        if (!isCSSLoaded() && cssWaits < MAX_CSS_WAITS) {
            (new Timer() {
                @Override
                public void run() {
                    handleWhenCSSLoaded(jsonText, json);
                }
            }).schedule(50);

            // Show this message just once
            if (cssWaits++ == 0) {
                VConsole.log("Assuming CSS loading is not complete, "
                        + "postponing render phase. "
                        + "(.v-loading-indicator height == 0)");
            }
        } else {
            cssLoaded = true;
            if (cssWaits >= MAX_CSS_WAITS) {
                getLogger().severe("CSS files may have not loaded properly.");
            }
            handleReceivedJSONMessage(new Date(), jsonText, json);
        }
    }

    /**
     * Checks whether or not the CSS is loaded. By default checks the size of
     * the loading indicator element.
     *
     * @return
     */
    protected boolean isCSSLoaded() {
        return cssLoaded
                || getLoadingIndicator().getElement().getOffsetHeight() != 0;
    }

    /**
     * Shows the communication error notification.
     *
     * @param details
     *            Optional details for debugging.
     * @param statusCode
     *            The status code returned for the request
     *
     */
    protected void showCommunicationError(String details, int statusCode) {
        VConsole.error("Communication error: " + details);
        showError(details, configuration.getCommunicationError());
    }

    /**
     * Shows the authentication error notification.
     *
     * @param details
     *            Optional details for debugging.
     */
    protected void showAuthenticationError(String details) {
        VConsole.error("Authentication error: " + details);
        showError(details, configuration.getAuthorizationError());
    }

    /**
     * Shows the session expiration notification.
     *
     * @param details
     *            Optional details for debugging.
     */
    public void showSessionExpiredError(String details) {
        VConsole.error("Session expired: " + details);
        showError(details, configuration.getSessionExpiredError());
    }

    /**
     * Shows an error notification.
     *
     * @param details
     *            Optional details for debugging.
     * @param message
     *            An ErrorMessage describing the error.
     */
    protected void showError(String details, ErrorMessage message) {
        showError(details, message.getCaption(), message.getMessage(),
                message.getUrl());
    }

    /**
     * Shows the error notification.
     *
     * @param details
     *            Optional details for debugging.
     */
    private void showError(String details, String caption, String message,
            String url) {

        StringBuilder html = new StringBuilder();
        if (caption != null) {
            html.append("<h1>");
            html.append(caption);
            html.append("</h1>");
        }
        if (message != null) {
            html.append("<p>");
            html.append(message);
            html.append("</p>");
        }

        if (html.length() > 0) {

            // Add error description
            if (details != null) {
                html.append("<p><i style=\"font-size:0.7em\">");
                html.append(details);
                html.append("</i></p>");
            }

            VNotification n = VNotification.createNotification(1000 * 60 * 45,
                    uIConnector.getWidget());
            n.addEventListener(new NotificationRedirect(url));
            n.show(html.toString(), VNotification.CENTERED_TOP,
                    VNotification.STYLE_SYSTEM);
        } else {
            redirect(url);
        }
    }

    protected void startRequest() {
        if (hasActiveRequest) {
            VConsole.error("Trying to start a new request while another is active");
        }
        hasActiveRequest = true;
        requestStartTime = new Date();
        eventBus.fireEvent(new RequestStartingEvent(this));
    }

    protected void endRequest() {
        if (!hasActiveRequest) {
            VConsole.error("No active request");
        }
        // After checkForPendingVariableBursts() there may be a new active
        // request, so we must set hasActiveRequest to false before, not after,
        // the call. Active requests used to be tracked with an integer counter,
        // so setting it after used to work but not with the #8505 changes.
        hasActiveRequest = false;

        webkitMaybeIgnoringRequests = false;

        if (isApplicationRunning()) {
            checkForPendingVariableBursts();
            runPostRequestHooks(configuration.getRootPanelId());
        }

        // deferring to avoid flickering
        Scheduler.get().scheduleDeferred(new Command() {
            @Override
            public void execute() {
                if (!isApplicationRunning()
                        || !(hasActiveRequest() || deferredSendPending)) {
                    getLoadingIndicator().hide();

                    // If on Liferay and session expiration management is in
                    // use, extend session duration on each request.
                    // Doing it here rather than before the request to improve
                    // responsiveness.
                    // Postponed until the end of the next request if other
                    // requests still pending.
                    extendLiferaySession();
                }
            }
        });
        eventBus.fireEvent(new ResponseHandlingEndedEvent(this));
    }

    /**
     * This method is called after applying uidl change set to application.
     *
     * It will clean current and queued variable change sets. And send next
     * change set if it exists.
     */
    private void checkForPendingVariableBursts() {
        cleanVariableBurst(pendingInvocations);
        if (pendingBursts.size() > 0) {
            for (LinkedHashMap<String, MethodInvocation> pendingBurst : pendingBursts) {
                cleanVariableBurst(pendingBurst);
            }
            LinkedHashMap<String, MethodInvocation> nextBurst = pendingBursts
                    .remove(0);
            buildAndSendVariableBurst(nextBurst);
        }
    }

    /**
     * Cleans given queue of variable changes of such changes that came from
     * components that do not exist anymore.
     *
     * @param variableBurst
     */
    private void cleanVariableBurst(
            LinkedHashMap<String, MethodInvocation> variableBurst) {
        Iterator<MethodInvocation> iterator = variableBurst.values().iterator();
        while (iterator.hasNext()) {
            String id = iterator.next().getConnectorId();
            if (!getConnectorMap().hasConnector(id)
                    && !getConnectorMap().isDragAndDropPaintable(id)) {
                // variable owner does not exist anymore
                iterator.remove();
                VConsole.log("Removed variable from removed component: " + id);
            }
        }
    }

    /**
     * Checks if the client has running or scheduled commands
     */
    private boolean isWorkPending() {
        ConnectorMap connectorMap = getConnectorMap();
        JsArrayObject<ServerConnector> connectors = connectorMap
                .getConnectorsAsJsArray();
        int size = connectors.size();
        for (int i = 0; i < size; i++) {
            ServerConnector conn = connectors.get(i);
            ComponentConnector compConn = null;
            if (conn instanceof ComponentConnector) {
                compConn = (ComponentConnector) conn;
                Widget wgt = compConn.getWidget();
                if (wgt instanceof DeferredWorker) {
                    if (((DeferredWorker) wgt).isWorkPending()) {
                        return true;
                    }
                }
            }
        }
        return false;
    }

    /**
     * Checks if deferred commands are (potentially) still being executed as a
     * result of an update from the server. Returns true if a deferred command
     * might still be executing, false otherwise. This will not work correctly
     * if a deferred command is added in another deferred command.
     * <p>
     * Used by the native "client.isActive" function.
     * </p>
     *
     * @return true if deferred commands are (potentially) being executed, false
     *         otherwise
     */
    private boolean isExecutingDeferredCommands() {
        Scheduler s = Scheduler.get();
        if (s instanceof VSchedulerImpl) {
            return ((VSchedulerImpl) s).hasWorkQueued();
        } else {
            return false;
        }
    }

    /**
     * Returns the loading indicator used by this ApplicationConnection
     *
     * @return The loading indicator for this ApplicationConnection
     */
    public VLoadingIndicator getLoadingIndicator() {
        return loadingIndicator;
    }

    /**
     * Determines whether or not the loading indicator is showing.
     *
     * @return true if the loading indicator is visible
     * @deprecated As of 7.1. Use {@link #getLoadingIndicator()} and
     *             {@link VLoadingIndicator#isVisible()}.isVisible() instead.
     */
    @Deprecated
    public boolean isLoadingIndicatorVisible() {
        return getLoadingIndicator().isVisible();
    }

    private static native ValueMap parseJSONResponse(String jsonText)
    /*-{
    	try {
    		return JSON.parse(jsonText);
    	} catch (ignored) {
    		return eval('(' + jsonText + ')');
    	}
    }-*/;

    private void handleReceivedJSONMessage(Date start, String jsonText,
            ValueMap json) {
        handleUIDLMessage(start, jsonText, json);
    }

    /**
     * Gets the id of the last received response. This id can be used by
     * connectors to determine whether new data has been received from the
     * server to avoid doing the same calculations multiple times.
     * <p>
     * No guarantees are made for the structure of the id other than that there
     * will be a new unique value every time a new response with data from the
     * server is received.
     * <p>
     * The initial id when no request has yet been processed is -1.
     *
     * @return and id identifying the response
     */
    public int getLastResponseId() {
        /*
         * The discrepancy between field name and getter name is simply historic
         * - API can't be changed, but the field was repurposed in a more
         * general, yet compatible, use. "Response id" was deemed unsuitable a
         * name, so it was called "server sync id" instead.
         */
        return lastSeenServerSyncId;
    }

    protected void handleUIDLMessage(final Date start, final String jsonText,
            final ValueMap json) {
        if (!responseHandlingLocks.isEmpty()) {
            // Some component is doing something that can't be interrupted
            // (e.g. animation that should be smooth). Enqueue the UIDL
            // message for later processing.
            VConsole.log("Postponing UIDL handling due to lock...");
            pendingUIDLMessages.add(new PendingUIDLMessage(start, jsonText,
                    json));
            forceHandleMessage.schedule(MAX_SUSPENDED_TIMEOUT);
            return;
        }

        /*
         * Lock response handling to avoid a situation where something pushed
         * from the server gets processed while waiting for e.g. lazily loaded
         * connectors that are needed for processing the current message.
         */
        final Object lock = new Object();
        suspendReponseHandling(lock);

        VConsole.log("Handling message from server");
        eventBus.fireEvent(new ResponseHandlingStartedEvent(this));

        final int syncId;
        if (json.containsKey(ApplicationConstants.SERVER_SYNC_ID)) {
            syncId = json.getInt(ApplicationConstants.SERVER_SYNC_ID);

            /*
             * Use sync id unless explicitly set as undefined, as is done by
             * e.g. critical server-side notifications
             */
            if (syncId != -1) {
                assert (lastSeenServerSyncId == UNDEFINED_SYNC_ID || syncId == lastSeenServerSyncId + 1) : "Newly retrieved server sync id was not exactly one larger than the previous one (new: "
                        + syncId + ", last seen: " + lastSeenServerSyncId + ")";

                lastSeenServerSyncId = syncId;
            }
        } else {
            syncId = -1;
            VConsole.error("Server response didn't contain a sync id. "
                    + "Please verify that the server is up-to-date and that the response data has not been modified in transmission.");
        }

        // Handle redirect
        if (json.containsKey("redirect")) {
            String url = json.getValueMap("redirect").getString("url");
            VConsole.log("redirecting to " + url);
            redirect(url);
            return;
        }

        final MultiStepDuration handleUIDLDuration = new MultiStepDuration();

        // Get security key
        if (json.containsKey(ApplicationConstants.UIDL_SECURITY_TOKEN_ID)) {
            csrfToken = json
                    .getString(ApplicationConstants.UIDL_SECURITY_TOKEN_ID);
        }
        VConsole.log(" * Handling resources from server");

        if (json.containsKey("resources")) {
            ValueMap resources = json.getValueMap("resources");
            JsArrayString keyArray = resources.getKeyArray();
            int l = keyArray.length();
            for (int i = 0; i < l; i++) {
                String key = keyArray.get(i);
                resourcesMap.put(key, resources.getAsString(key));
            }
        }
        handleUIDLDuration.logDuration(
                " * Handling resources from server completed", 10);

        VConsole.log(" * Handling type inheritance map from server");

        if (json.containsKey("typeInheritanceMap")) {
            configuration.addComponentInheritanceInfo(json
                    .getValueMap("typeInheritanceMap"));
        }
        handleUIDLDuration.logDuration(
                " * Handling type inheritance map from server completed", 10);

        VConsole.log("Handling type mappings from server");

        if (json.containsKey("typeMappings")) {
            configuration.addComponentMappings(
                    json.getValueMap("typeMappings"), widgetSet);

        }

        VConsole.log("Handling resource dependencies");
        if (json.containsKey("scriptDependencies")) {
            loadScriptDependencies(json.getJSStringArray("scriptDependencies"));
        }
        if (json.containsKey("styleDependencies")) {
            loadStyleDependencies(json.getJSStringArray("styleDependencies"));
        }

        handleUIDLDuration.logDuration(
                " * Handling type mappings from server completed", 10);
        /*
         * Hook for e.g. TestBench to get details about server peformance
         */
        if (json.containsKey("timings")) {
            serverTimingInfo = json.getValueMap("timings");
        }

        Command c = new Command() {
            private boolean onlyNoLayoutUpdates = true;

            @Override
            public void execute() {
                assert syncId == -1 || syncId == lastSeenServerSyncId;

                handleUIDLDuration.logDuration(" * Loading widgets completed",
                        10);

                Profiler.enter("Handling meta information");
                ValueMap meta = null;
                if (json.containsKey("meta")) {
                    VConsole.log(" * Handling meta information");
                    meta = json.getValueMap("meta");
                    if (meta.containsKey("repaintAll")) {
                        prepareRepaintAll();
                    }
                    if (meta.containsKey("timedRedirect")) {
                        final ValueMap timedRedirect = meta
                                .getValueMap("timedRedirect");
                        if (redirectTimer != null) {
                            redirectTimer.cancel();
                        }
                        redirectTimer = new Timer() {
                            @Override
                            public void run() {
                                redirect(timedRedirect.getString("url"));
                            }
                        };
                        sessionExpirationInterval = timedRedirect
                                .getInt("interval");
                    }
                }
                Profiler.leave("Handling meta information");

                if (redirectTimer != null) {
                    redirectTimer.schedule(1000 * sessionExpirationInterval);
                }

                updatingState = true;

                double processUidlStart = Duration.currentTimeMillis();

                // Ensure that all connectors that we are about to update exist
                JsArrayString createdConnectorIds = createConnectorsIfNeeded(json);

                // Update states, do not fire events
                JsArrayObject<StateChangeEvent> pendingStateChangeEvents = updateConnectorState(
                        json, createdConnectorIds);

                /*
                 * Doing this here so that locales are available also to the
                 * connectors which get a state change event before the UI.
                 */
                Profiler.enter("Handling locales");
                VConsole.log(" * Handling locales");
                // Store locale data
                LocaleService
                        .addLocales(getUIConnector().getState().localeServiceState.localeData);
                Profiler.leave("Handling locales");

                // Update hierarchy, do not fire events
                ConnectorHierarchyUpdateResult connectorHierarchyUpdateResult = updateConnectorHierarchy(json);

                // Fire hierarchy change events
                sendHierarchyChangeEvents(connectorHierarchyUpdateResult.events);

                updateCaptions(pendingStateChangeEvents,
                        connectorHierarchyUpdateResult.parentChangedIds);

                delegateToWidget(pendingStateChangeEvents);

                // Fire state change events.
                sendStateChangeEvents(pendingStateChangeEvents);

                // Update of legacy (UIDL) style connectors
                updateVaadin6StyleConnectors(json);

                // Handle any RPC invocations done on the server side
                handleRpcInvocations(json);

                if (json.containsKey("dd")) {
                    // response contains data for drag and drop service
                    VDragAndDropManager.get().handleServerResponse(
                            json.getValueMap("dd"));
                }

                unregisterRemovedConnectors(connectorHierarchyUpdateResult.detachedConnectorIds);

                VConsole.log("handleUIDLMessage: "
                        + (Duration.currentTimeMillis() - processUidlStart)
                        + " ms");

<<<<<<< HEAD
                updatingState = false;

                Profiler.enter("Layout processing");
                try {
                    LayoutManager layoutManager = getLayoutManager();
                    layoutManager.setEverythingNeedsMeasure();
                    layoutManager.layoutNow();
                } catch (final Throwable e) {
                    VConsole.error(e);
=======
                if (!onlyNoLayoutUpdates) {
                    Profiler.enter("Layout processing");
                    try {
                        LayoutManager layoutManager = getLayoutManager();
                        layoutManager.setEverythingNeedsMeasure();
                        layoutManager.layoutNow();
                    } catch (final Throwable e) {
                        VConsole.error(e);
                    }
                    Profiler.leave("Layout processing");
>>>>>>> 911972c5
                }

                if (ApplicationConfiguration.isDebugMode()) {
                    Profiler.enter("Dumping state changes to the console");
                    VConsole.log(" * Dumping state changes to the console");
                    VConsole.dirUIDL(json, ApplicationConnection.this);
                    Profiler.leave("Dumping state changes to the console");
                }

                if (meta != null) {
                    Profiler.enter("Error handling");
                    if (meta.containsKey("appError")) {
                        ValueMap error = meta.getValueMap("appError");

                        showError(null, error.getString("caption"),
                                error.getString("message"),
                                error.getString("url"));

                        setApplicationRunning(false);
                    }
                    Profiler.leave("Error handling");
                }

                // TODO build profiling for widget impl loading time

                lastProcessingTime = (int) ((new Date().getTime()) - start
                        .getTime());
                totalProcessingTime += lastProcessingTime;
                if (bootstrapTime == 0) {
                    bootstrapTime = calculateBootstrapTime();
                    if (Profiler.isEnabled() && bootstrapTime != -1) {
                        Profiler.logBootstrapTimings();
                    }
                }

                VConsole.log(" Processing time was "
                        + String.valueOf(lastProcessingTime) + "ms for "
                        + jsonText.length() + " characters of JSON");
                VConsole.log("Referenced paintables: " + connectorMap.size());

                if (meta == null || !meta.containsKey("async")) {
                    // End the request if the received message was a response,
                    // not sent asynchronously
                    endRequest();
                }
                resumeResponseHandling(lock);

                if (Profiler.isEnabled()) {
                    Scheduler.get().scheduleDeferred(new ScheduledCommand() {
                        @Override
                        public void execute() {
                            Profiler.logTimings();
                            Profiler.reset();
                        }
                    });
                }
            }

            /**
             * Properly clean up any old stuff to ensure everything is properly
             * reinitialized.
             */
            private void prepareRepaintAll() {
                String uiConnectorId = uIConnector.getConnectorId();
                if (uiConnectorId == null) {
                    // Nothing to clear yet
                    return;
                }

                // Create fake server response that says that the uiConnector
                // has no children
                JsonObject fakeHierarchy = Json.createObject();
                fakeHierarchy.put(uiConnectorId, Json.createArray());
                JsonObject fakeJson = Json.createObject();
                fakeJson.put("hierarchy", fakeHierarchy);
                ValueMap fakeValueMap = ((JavaScriptObject) fakeJson.toNative())
                        .cast();

                // Update hierarchy based on the fake response
                ConnectorHierarchyUpdateResult connectorHierarchyUpdateResult = updateConnectorHierarchy(fakeValueMap);

                // Send hierarchy events based on the fake update
                sendHierarchyChangeEvents(connectorHierarchyUpdateResult.events);

                // Unregister all the old connectors that have now been removed
                unregisterRemovedConnectors(connectorHierarchyUpdateResult.detachedConnectorIds);

                getLayoutManager().cleanMeasuredSizes();
            }

            private void updateCaptions(
                    JsArrayObject<StateChangeEvent> pendingStateChangeEvents,
                    FastStringSet parentChangedIds) {
                Profiler.enter("updateCaptions");

                /*
                 * Find all components that might need a caption update based on
                 * pending state and hierarchy changes
                 */
                FastStringSet needsCaptionUpdate = FastStringSet.create();
                needsCaptionUpdate.addAll(parentChangedIds);

                // Find components with potentially changed caption state
                int size = pendingStateChangeEvents.size();
                for (int i = 0; i < size; i++) {
                    StateChangeEvent event = pendingStateChangeEvents.get(i);
                    if (VCaption.mightChange(event)) {
                        ServerConnector connector = event.getConnector();
                        needsCaptionUpdate.add(connector.getConnectorId());
                    }
                }

                ConnectorMap connectorMap = getConnectorMap();

                // Update captions for all suitable candidates
                JsArrayString dump = needsCaptionUpdate.dump();
                int needsUpdateLength = dump.length();
                for (int i = 0; i < needsUpdateLength; i++) {
                    String childId = dump.get(i);
                    ServerConnector child = connectorMap.getConnector(childId);

                    if (child instanceof ComponentConnector
                            && ((ComponentConnector) child)
                                    .delegateCaptionHandling()) {
                        ServerConnector parent = child.getParent();
                        if (parent instanceof HasComponentsConnector) {
                            Profiler.enter("HasComponentsConnector.updateCaption");
                            ((HasComponentsConnector) parent)
                                    .updateCaption((ComponentConnector) child);
                            Profiler.leave("HasComponentsConnector.updateCaption");
                        }
                    }
                }

                Profiler.leave("updateCaptions");
            }

            private void delegateToWidget(
                    JsArrayObject<StateChangeEvent> pendingStateChangeEvents) {
                Profiler.enter("@DelegateToWidget");

                VConsole.log(" * Running @DelegateToWidget");

                // Keep track of types that have no @DelegateToWidget in their
                // state to optimize performance
                FastStringSet noOpTypes = FastStringSet.create();

                int size = pendingStateChangeEvents.size();
                for (int eventIndex = 0; eventIndex < size; eventIndex++) {
                    StateChangeEvent sce = pendingStateChangeEvents
                            .get(eventIndex);
                    ServerConnector connector = sce.getConnector();
                    if (connector instanceof ComponentConnector) {
                        String className = connector.getClass().getName();
                        if (noOpTypes.contains(className)) {
                            continue;
                        }
                        ComponentConnector component = (ComponentConnector) connector;

                        Type stateType = AbstractConnector
                                .getStateType(component);
                        JsArrayString delegateToWidgetProperties = stateType
                                .getDelegateToWidgetProperties();
                        if (delegateToWidgetProperties == null) {
                            noOpTypes.add(className);
                            continue;
                        }

                        int length = delegateToWidgetProperties.length();
                        for (int i = 0; i < length; i++) {
                            String propertyName = delegateToWidgetProperties
                                    .get(i);
                            if (sce.hasPropertyChanged(propertyName)) {
                                Property property = stateType
                                        .getProperty(propertyName);
                                String method = property
                                        .getDelegateToWidgetMethodName();
                                Profiler.enter("doDelegateToWidget");
                                doDelegateToWidget(component, property, method);
                                Profiler.leave("doDelegateToWidget");
                            }
                        }

                    }
                }

                Profiler.leave("@DelegateToWidget");
            }

            private void doDelegateToWidget(ComponentConnector component,
                    Property property, String methodName) {
                Type type = TypeData.getType(component.getClass());
                try {
                    Type widgetType = type.getMethod("getWidget")
                            .getReturnType();
                    Widget widget = component.getWidget();

                    Object propertyValue = property.getValue(component
                            .getState());

                    widgetType.getMethod(methodName).invoke(widget,
                            propertyValue);
                } catch (NoDataException e) {
                    throw new RuntimeException(
                            "Missing data needed to invoke @DelegateToWidget for "
                                    + component.getClass().getSimpleName(), e);
                }
            }

            /**
             * Sends the state change events created while updating the state
             * information.
             *
             * This must be called after hierarchy change listeners have been
             * called. At least caption updates for the parent are strange if
             * fired from state change listeners and thus calls the parent
             * BEFORE the parent is aware of the child (through a
             * ConnectorHierarchyChangedEvent)
             *
             * @param pendingStateChangeEvents
             *            The events to send
             */
            private void sendStateChangeEvents(
                    JsArrayObject<StateChangeEvent> pendingStateChangeEvents) {
                Profiler.enter("sendStateChangeEvents");
                VConsole.log(" * Sending state change events");

                int size = pendingStateChangeEvents.size();
                for (int i = 0; i < size; i++) {
                    StateChangeEvent sce = pendingStateChangeEvents.get(i);
                    try {
                        sce.getConnector().fireEvent(sce);
                    } catch (final Throwable e) {
                        VConsole.error(e);
                    }
                }

                Profiler.leave("sendStateChangeEvents");
            }

            private void verifyConnectorHierarchy() {
                Profiler.enter("verifyConnectorHierarchy - this is only performed in debug mode");

                JsArrayObject<ServerConnector> currentConnectors = connectorMap
                        .getConnectorsAsJsArray();
                int size = currentConnectors.size();
                for (int i = 0; i < size; i++) {
                    ServerConnector c = currentConnectors.get(i);
                    if (c.getParent() != null) {
                        if (!c.getParent().getChildren().contains(c)) {
                            VConsole.error("ERROR: Connector "
                                    + c.getConnectorId()
                                    + " is connected to a parent but the parent ("
                                    + c.getParent().getConnectorId()
                                    + ") does not contain the connector");
                        }
                    } else if (c == getUIConnector()) {
                        // UIConnector for this connection, ignore
                    } else if (c instanceof WindowConnector
                            && getUIConnector().hasSubWindow(
                                    (WindowConnector) c)) {
                        // Sub window attached to this UIConnector, ignore
                    } else {
                        // The connector has been detached from the
                        // hierarchy but was not unregistered.
                        VConsole.error("ERROR: Connector "
                                + c.getConnectorId()
                                + " is not attached to a parent but has not been unregistered");
                    }

                }

                Profiler.leave("verifyConnectorHierarchy - this is only performed in debug mode");
            }

            private void unregisterRemovedConnectors(
                    FastStringSet detachedConnectors) {
                Profiler.enter("unregisterRemovedConnectors");

                JsArrayString detachedArray = detachedConnectors.dump();
                for (int i = 0; i < detachedArray.length(); i++) {
                    ServerConnector connector = connectorMap
                            .getConnector(detachedArray.get(i));

                    Profiler.enter("unregisterRemovedConnectors unregisterConnector");
                    connectorMap.unregisterConnector(connector);
                    Profiler.leave("unregisterRemovedConnectors unregisterConnector");
                }

                if (ApplicationConfiguration.isDebugMode()) {
                    // Do some extra checking if we're in debug mode (i.e. debug
                    // window is open)
                    verifyConnectorHierarchy();
                }

                VConsole.log("* Unregistered " + detachedArray.length()
                        + " connectors");
                Profiler.leave("unregisterRemovedConnectors");
            }

            private JsArrayString createConnectorsIfNeeded(ValueMap json) {
                VConsole.log(" * Creating connectors (if needed)");

                JsArrayString createdConnectors = JavaScriptObject
                        .createArray().cast();
                if (!json.containsKey("types")) {
                    return createdConnectors;
                }

                Profiler.enter("Creating connectors");

                ValueMap types = json.getValueMap("types");
                JsArrayString keyArray = types.getKeyArray();
                for (int i = 0; i < keyArray.length(); i++) {
                    try {
                        String connectorId = keyArray.get(i);
                        ServerConnector connector = connectorMap
                                .getConnector(connectorId);
                        if (connector != null) {
                            continue;
                        }

                        // Always do layouts if there's at least one new
                        // connector
                        onlyNoLayoutUpdates = false;

                        int connectorType = Integer.parseInt(types
                                .getString(connectorId));

                        Class<? extends ServerConnector> connectorClass = configuration
                                .getConnectorClassByEncodedTag(connectorType);

                        // Connector does not exist so we must create it
                        if (connectorClass != uIConnector.getClass()) {
                            // create, initialize and register the paintable
                            Profiler.enter("ApplicationConnection.getConnector");
                            connector = getConnector(connectorId, connectorType);
                            Profiler.leave("ApplicationConnection.getConnector");

                            createdConnectors.push(connectorId);
                        } else {
                            // First UIConnector update. Before this the
                            // UIConnector has been created but not
                            // initialized as the connector id has not been
                            // known
                            connectorMap.registerConnector(connectorId,
                                    uIConnector);
                            uIConnector.doInit(connectorId,
                                    ApplicationConnection.this);
                            createdConnectors.push(connectorId);
                        }
                    } catch (final Throwable e) {
                        VConsole.error(e);
                    }
                }

                Profiler.leave("Creating connectors");

                return createdConnectors;
            }

            private void updateVaadin6StyleConnectors(ValueMap json) {
                Profiler.enter("updateVaadin6StyleConnectors");

                JsArray<ValueMap> changes = json.getJSValueMapArray("changes");
                int length = changes.length();

                // Must always do layout if there's even a single legacy update
                if (length != 0) {
                    onlyNoLayoutUpdates = false;
                }

                VConsole.log(" * Passing UIDL to Vaadin 6 style connectors");
                // update paintables
                for (int i = 0; i < length; i++) {
                    try {
                        final UIDL change = changes.get(i).cast();
                        final UIDL uidl = change.getChildUIDL(0);
                        String connectorId = uidl.getId();

                        final ComponentConnector legacyConnector = (ComponentConnector) connectorMap
                                .getConnector(connectorId);
                        if (legacyConnector instanceof Paintable) {
                            String key = null;
                            if (Profiler.isEnabled()) {
                                key = "updateFromUIDL for "
                                        + legacyConnector.getClass()
                                                .getSimpleName();
                                Profiler.enter(key);
                            }

                            ((Paintable) legacyConnector).updateFromUIDL(uidl,
                                    ApplicationConnection.this);

                            if (Profiler.isEnabled()) {
                                Profiler.leave(key);
                            }
                        } else if (legacyConnector == null) {
                            VConsole.error("Received update for "
                                    + uidl.getTag()
                                    + ", but there is no such paintable ("
                                    + connectorId + ") rendered.");
                        } else {
                            VConsole.error("Server sent Vaadin 6 style updates for "
                                    + Util.getConnectorString(legacyConnector)
                                    + " but this is not a Vaadin 6 Paintable");
                        }

                    } catch (final Throwable e) {
                        VConsole.error(e);
                    }
                }

                Profiler.leave("updateVaadin6StyleConnectors");
            }

            private void sendHierarchyChangeEvents(
                    JsArrayObject<ConnectorHierarchyChangeEvent> events) {
                int eventCount = events.size();
                if (eventCount == 0) {
                    return;
                }
                Profiler.enter("sendHierarchyChangeEvents");

                VConsole.log(" * Sending hierarchy change events");
                for (int i = 0; i < eventCount; i++) {
                    ConnectorHierarchyChangeEvent event = events.get(i);
                    try {
                        logHierarchyChange(event);
                        event.getConnector().fireEvent(event);
                    } catch (final Throwable e) {
                        VConsole.error(e);
                    }
                }

                Profiler.leave("sendHierarchyChangeEvents");
            }

            private void logHierarchyChange(ConnectorHierarchyChangeEvent event) {
                if (true) {
                    // Always disabled for now. Can be enabled manually
                    return;
                }

                VConsole.log("Hierarchy changed for "
                        + Util.getConnectorString(event.getConnector()));
                String oldChildren = "* Old children: ";
                for (ComponentConnector child : event.getOldChildren()) {
                    oldChildren += Util.getConnectorString(child) + " ";
                }
                VConsole.log(oldChildren);

                String newChildren = "* New children: ";
                HasComponentsConnector parent = (HasComponentsConnector) event
                        .getConnector();
                for (ComponentConnector child : parent.getChildComponents()) {
                    newChildren += Util.getConnectorString(child) + " ";
                }
                VConsole.log(newChildren);
            }

            private JsArrayObject<StateChangeEvent> updateConnectorState(
                    ValueMap json, JsArrayString createdConnectorIds) {
                JsArrayObject<StateChangeEvent> events = JavaScriptObject
                        .createArray().cast();
                VConsole.log(" * Updating connector states");
                if (!json.containsKey("state")) {
                    return events;
                }

                Profiler.enter("updateConnectorState");

                FastStringSet remainingNewConnectors = FastStringSet.create();
                remainingNewConnectors.addAll(createdConnectorIds);

                // set states for all paintables mentioned in "state"
                ValueMap states = json.getValueMap("state");
                JsArrayString keyArray = states.getKeyArray();
                for (int i = 0; i < keyArray.length(); i++) {
                    try {
                        String connectorId = keyArray.get(i);
                        ServerConnector connector = connectorMap
                                .getConnector(connectorId);
                        if (null != connector) {
                            Profiler.enter("updateConnectorState inner loop");
                            if (Profiler.isEnabled()) {
                                Profiler.enter("Decode connector state "
                                        + connector.getClass().getSimpleName());
                            }

                            JavaScriptObject jso = states
                                    .getJavaScriptObject(connectorId);
                            JsonObject stateJson = Util.jso2json(jso);

                            if (connector instanceof HasJavaScriptConnectorHelper) {
                                ((HasJavaScriptConnectorHelper) connector)
                                        .getJavascriptConnectorHelper()
                                        .setNativeState(jso);
                            }

                            SharedState state = connector.getState();
                            Type stateType = new Type(state.getClass()
                                    .getName(), null);

                            if (onlyNoLayoutUpdates) {
                                Profiler.enter("updateConnectorState @NoLayout handling");
                                for (String propertyName : stateJson.keys()) {
                                    Property property = stateType
                                            .getProperty(propertyName);
                                    if (!property.isNoLayout()) {
                                        onlyNoLayoutUpdates = false;
                                        break;
                                    }
                                }
                                Profiler.leave("updateConnectorState @NoLayout handling");
                            }

                            Profiler.enter("updateConnectorState decodeValue");
                            JsonDecoder.decodeValue(stateType, stateJson,
                                    state, ApplicationConnection.this);
                            Profiler.leave("updateConnectorState decodeValue");

                            if (Profiler.isEnabled()) {
                                Profiler.leave("Decode connector state "
                                        + connector.getClass().getSimpleName());
                            }

                            Profiler.enter("updateConnectorState create event");

                            boolean isNewConnector = remainingNewConnectors
                                    .contains(connectorId);
                            if (isNewConnector) {
                                remainingNewConnectors.remove(connectorId);
                            }

                            StateChangeEvent event = new StateChangeEvent(
                                    connector, stateJson, isNewConnector);
                            events.add(event);
                            Profiler.leave("updateConnectorState create event");

                            Profiler.leave("updateConnectorState inner loop");
                        }
                    } catch (final Throwable e) {
                        VConsole.error(e);
                    }
                }

                Profiler.enter("updateConnectorState newWithoutState");
                // Fire events for properties using the default value for newly
                // created connectors even if there were no state changes
                JsArrayString dump = remainingNewConnectors.dump();
                int length = dump.length();
                for (int i = 0; i < length; i++) {
                    String connectorId = dump.get(i);
                    ServerConnector connector = connectorMap
                            .getConnector(connectorId);

                    StateChangeEvent event = new StateChangeEvent(connector,
                            Json.createObject(), true);

                    events.add(event);

                }
                Profiler.leave("updateConnectorState newWithoutState");

                Profiler.leave("updateConnectorState");

                return events;
            }

            /**
             * Updates the connector hierarchy and returns a list of events that
             * should be fired after update of the hierarchy and the state is
             * done.
             *
             * @param json
             *            The JSON containing the hierarchy information
             * @return A collection of events that should be fired when update
             *         of hierarchy and state is complete and a list of all
             *         connectors for which the parent has changed
             */
            private ConnectorHierarchyUpdateResult updateConnectorHierarchy(
                    ValueMap json) {
                ConnectorHierarchyUpdateResult result = new ConnectorHierarchyUpdateResult();

                VConsole.log(" * Updating connector hierarchy");
                if (!json.containsKey("hierarchy")) {
                    return result;
                }

                Profiler.enter("updateConnectorHierarchy");

                FastStringSet maybeDetached = FastStringSet.create();

                ValueMap hierarchies = json.getValueMap("hierarchy");
                JsArrayString hierarchyKeys = hierarchies.getKeyArray();
                for (int i = 0; i < hierarchyKeys.length(); i++) {
                    try {
                        Profiler.enter("updateConnectorHierarchy hierarchy entry");

                        String connectorId = hierarchyKeys.get(i);
                        ServerConnector parentConnector = connectorMap
                                .getConnector(connectorId);
                        JsArrayString childConnectorIds = hierarchies
                                .getJSStringArray(connectorId);
                        int childConnectorSize = childConnectorIds.length();

                        Profiler.enter("updateConnectorHierarchy find new connectors");

                        List<ServerConnector> newChildren = new ArrayList<ServerConnector>();
                        List<ComponentConnector> newComponents = new ArrayList<ComponentConnector>();
                        for (int connectorIndex = 0; connectorIndex < childConnectorSize; connectorIndex++) {
                            String childConnectorId = childConnectorIds
                                    .get(connectorIndex);
                            ServerConnector childConnector = connectorMap
                                    .getConnector(childConnectorId);
                            if (childConnector == null) {
                                VConsole.error("Hierarchy claims that "
                                        + childConnectorId
                                        + " is a child for "
                                        + connectorId
                                        + " ("
                                        + parentConnector.getClass().getName()
                                        + ") but no connector with id "
                                        + childConnectorId
                                        + " has been registered. "
                                        + "More information might be available in the server-side log if assertions are enabled");
                                continue;
                            }
                            newChildren.add(childConnector);
                            if (childConnector instanceof ComponentConnector) {
                                newComponents
                                        .add((ComponentConnector) childConnector);
                            } else if (!(childConnector instanceof AbstractExtensionConnector)) {
                                throw new IllegalStateException(
                                        Util.getConnectorString(childConnector)
                                                + " is not a ComponentConnector nor an AbstractExtensionConnector");
                            }
                            if (childConnector.getParent() != parentConnector) {
                                childConnector.setParent(parentConnector);
                                result.parentChangedIds.add(childConnectorId);
                                // Not detached even if previously removed from
                                // parent
                                maybeDetached.remove(childConnectorId);
                            }
                        }

                        Profiler.leave("updateConnectorHierarchy find new connectors");

                        // TODO This check should be done on the server side in
                        // the future so the hierarchy update is only sent when
                        // something actually has changed
                        List<ServerConnector> oldChildren = parentConnector
                                .getChildren();
                        boolean actuallyChanged = !Util.collectionsEquals(
                                oldChildren, newChildren);

                        if (!actuallyChanged) {
                            continue;
                        }

                        Profiler.enter("updateConnectorHierarchy handle HasComponentsConnector");

                        if (parentConnector instanceof HasComponentsConnector) {
                            HasComponentsConnector ccc = (HasComponentsConnector) parentConnector;
                            List<ComponentConnector> oldComponents = ccc
                                    .getChildComponents();
                            if (!Util.collectionsEquals(oldComponents,
                                    newComponents)) {
                                // Fire change event if the hierarchy has
                                // changed
                                ConnectorHierarchyChangeEvent event = GWT
                                        .create(ConnectorHierarchyChangeEvent.class);
                                event.setOldChildren(oldComponents);
                                event.setConnector(parentConnector);
                                ccc.setChildComponents(newComponents);
                                result.events.add(event);
                            }
                        } else if (!newComponents.isEmpty()) {
                            VConsole.error("Hierachy claims "
                                    + Util.getConnectorString(parentConnector)
                                    + " has component children even though it isn't a HasComponentsConnector");
                        }

                        Profiler.leave("updateConnectorHierarchy handle HasComponentsConnector");

                        Profiler.enter("updateConnectorHierarchy setChildren");
                        parentConnector.setChildren(newChildren);
                        Profiler.leave("updateConnectorHierarchy setChildren");

                        Profiler.enter("updateConnectorHierarchy find removed children");

                        /*
                         * Find children removed from this parent and mark for
                         * removal unless they are already attached to some
                         * other parent.
                         */
                        for (ServerConnector oldChild : oldChildren) {
                            if (oldChild.getParent() != parentConnector) {
                                // Ignore if moved to some other connector
                                continue;
                            }

                            if (!newChildren.contains(oldChild)) {
                                /*
                                 * Consider child detached for now, will be
                                 * cleared if it is later on added to some other
                                 * parent.
                                 */
                                maybeDetached.add(oldChild.getConnectorId());
                            }
                        }

                        Profiler.leave("updateConnectorHierarchy find removed children");
                    } catch (final Throwable e) {
                        VConsole.error(e);
                    } finally {
                        Profiler.leave("updateConnectorHierarchy hierarchy entry");
                    }
                }

                Profiler.enter("updateConnectorHierarchy detach removed connectors");

                /*
                 * Connector is in maybeDetached at this point if it has been
                 * removed from its parent but not added to any other parent
                 */
                JsArrayString maybeDetachedArray = maybeDetached.dump();
                for (int i = 0; i < maybeDetachedArray.length(); i++) {
                    ServerConnector removed = connectorMap
                            .getConnector(maybeDetachedArray.get(i));
                    recursivelyDetach(removed, result.events,
                            result.detachedConnectorIds);
                }

                Profiler.leave("updateConnectorHierarchy detach removed connectors");

                if (result.events.size() != 0) {
                    onlyNoLayoutUpdates = false;
                }

                Profiler.leave("updateConnectorHierarchy");

                return result;

            }

            private void recursivelyDetach(ServerConnector connector,
                    JsArrayObject<ConnectorHierarchyChangeEvent> events,
                    FastStringSet detachedConnectors) {
                detachedConnectors.add(connector.getConnectorId());

                /*
                 * Reset state in an attempt to keep it consistent with the
                 * hierarchy. No children and no parent is the initial situation
                 * for the hierarchy, so changing the state to its initial value
                 * is the closest we can get without data from the server.
                 * #10151
                 */
                Profiler.enter("ApplicationConnection recursivelyDetach reset state");
                try {
                    Profiler.enter("ApplicationConnection recursivelyDetach reset state - getStateType");
                    Type stateType = AbstractConnector.getStateType(connector);
                    Profiler.leave("ApplicationConnection recursivelyDetach reset state - getStateType");

                    // Empty state instance to get default property values from
                    Profiler.enter("ApplicationConnection recursivelyDetach reset state - createInstance");
                    Object defaultState = stateType.createInstance();
                    Profiler.leave("ApplicationConnection recursivelyDetach reset state - createInstance");

                    if (connector instanceof AbstractConnector) {
                        // optimization as the loop setting properties is very
                        // slow, especially on IE8
                        replaceState((AbstractConnector) connector,
                                defaultState);
                    } else {
                        SharedState state = connector.getState();

                        Profiler.enter("ApplicationConnection recursivelyDetach reset state - properties");
                        JsArrayObject<Property> properties = stateType
                                .getPropertiesAsArray();
                        int size = properties.size();
                        for (int i = 0; i < size; i++) {
                            Property property = properties.get(i);
                            property.setValue(state,
                                    property.getValue(defaultState));
                        }
                        Profiler.leave("ApplicationConnection recursivelyDetach reset state - properties");
                    }
                } catch (NoDataException e) {
                    throw new RuntimeException("Can't reset state for "
                            + Util.getConnectorString(connector), e);
                } finally {
                    Profiler.leave("ApplicationConnection recursivelyDetach reset state");
                }

                Profiler.enter("ApplicationConnection recursivelyDetach perform detach");
                /*
                 * Recursively detach children to make sure they get
                 * setParent(null) and hierarchy change events as needed.
                 */
                for (ServerConnector child : connector.getChildren()) {
                    /*
                     * Server doesn't send updated child data for removed
                     * connectors -> ignore child that still seems to be a child
                     * of this connector although it has been moved to some part
                     * of the hierarchy that is not detached.
                     */
                    if (child.getParent() != connector) {
                        continue;
                    }
                    recursivelyDetach(child, events, detachedConnectors);
                }
                Profiler.leave("ApplicationConnection recursivelyDetach perform detach");

                /*
                 * Clear child list and parent
                 */
                Profiler.enter("ApplicationConnection recursivelyDetach clear children and parent");
                connector
                        .setChildren(Collections.<ServerConnector> emptyList());
                connector.setParent(null);
                Profiler.leave("ApplicationConnection recursivelyDetach clear children and parent");

                /*
                 * Create an artificial hierarchy event for containers to give
                 * it a chance to clean up after its children if it has any
                 */
                Profiler.enter("ApplicationConnection recursivelyDetach create hierarchy event");
                if (connector instanceof HasComponentsConnector) {
                    HasComponentsConnector ccc = (HasComponentsConnector) connector;
                    List<ComponentConnector> oldChildren = ccc
                            .getChildComponents();
                    if (!oldChildren.isEmpty()) {
                        /*
                         * HasComponentsConnector has a separate child component
                         * list that should also be cleared
                         */
                        ccc.setChildComponents(Collections
                                .<ComponentConnector> emptyList());

                        // Create event and add it to the list of pending events
                        ConnectorHierarchyChangeEvent event = GWT
                                .create(ConnectorHierarchyChangeEvent.class);
                        event.setConnector(connector);
                        event.setOldChildren(oldChildren);
                        events.add(event);
                    }
                }
                Profiler.leave("ApplicationConnection recursivelyDetach create hierarchy event");
            }

            private native void replaceState(AbstractConnector connector,
                    Object defaultState)
            /*-{
                connector.@com.vaadin.client.ui.AbstractConnector::state = defaultState;
            }-*/;

            private void handleRpcInvocations(ValueMap json) {
                if (json.containsKey("rpc")) {
                    Profiler.enter("handleRpcInvocations");

                    VConsole.log(" * Performing server to client RPC calls");

                    JsonArray rpcCalls = Util.jso2json(json
                            .getJavaScriptObject("rpc"));

                    int rpcLength = rpcCalls.length();
                    for (int i = 0; i < rpcLength; i++) {
                        try {
                            JsonArray rpcCall = rpcCalls.getArray(i);
                            MethodInvocation invocation = rpcManager
                                    .parseAndApplyInvocation(rpcCall,
                                            ApplicationConnection.this);

                            if (onlyNoLayoutUpdates
                                    && !RpcManager.getMethod(invocation)
                                            .isNoLayout()) {
                                onlyNoLayoutUpdates = false;
                            }

                        } catch (final Throwable e) {
                            VConsole.error(e);
                        }
                    }

                    Profiler.leave("handleRpcInvocations");
                }
            }

        };
        ApplicationConfiguration.runWhenDependenciesLoaded(c);
    }

    private void loadStyleDependencies(JsArrayString dependencies) {
        // Assuming no reason to interpret in a defined order
        ResourceLoadListener resourceLoadListener = new ResourceLoadListener() {
            @Override
            public void onLoad(ResourceLoadEvent event) {
                ApplicationConfiguration.endDependencyLoading();
            }

            @Override
            public void onError(ResourceLoadEvent event) {
                VConsole.error(event.getResourceUrl()
                        + " could not be loaded, or the load detection failed because the stylesheet is empty.");
                // The show must go on
                onLoad(event);
            }
        };
        ResourceLoader loader = ResourceLoader.get();
        for (int i = 0; i < dependencies.length(); i++) {
            String url = translateVaadinUri(dependencies.get(i));
            ApplicationConfiguration.startDependencyLoading();
            loader.loadStylesheet(url, resourceLoadListener);
        }
    }

    private void loadScriptDependencies(final JsArrayString dependencies) {
        if (dependencies.length() == 0) {
            return;
        }

        // Listener that loads the next when one is completed
        ResourceLoadListener resourceLoadListener = new ResourceLoadListener() {
            @Override
            public void onLoad(ResourceLoadEvent event) {
                if (dependencies.length() != 0) {
                    String url = translateVaadinUri(dependencies.shift());
                    ApplicationConfiguration.startDependencyLoading();
                    // Load next in chain (hopefully already preloaded)
                    event.getResourceLoader().loadScript(url, this);
                }
                // Call start for next before calling end for current
                ApplicationConfiguration.endDependencyLoading();
            }

            @Override
            public void onError(ResourceLoadEvent event) {
                VConsole.error(event.getResourceUrl() + " could not be loaded.");
                // The show must go on
                onLoad(event);
            }
        };

        ResourceLoader loader = ResourceLoader.get();

        // Start chain by loading first
        String url = translateVaadinUri(dependencies.shift());
        ApplicationConfiguration.startDependencyLoading();
        loader.loadScript(url, resourceLoadListener);

        if (ResourceLoader.supportsInOrderScriptExecution()) {
            for (int i = 0; i < dependencies.length(); i++) {
                String preloadUrl = translateVaadinUri(dependencies.get(i));
                loader.loadScript(preloadUrl, null);
            }
        } else {
            // Preload all remaining
            for (int i = 0; i < dependencies.length(); i++) {
                String preloadUrl = translateVaadinUri(dependencies.get(i));
                loader.preloadResource(preloadUrl, null);
            }
        }
    }

    // Redirect browser, null reloads current page
    private static native void redirect(String url)
    /*-{
    	if (url) {
    		$wnd.location = url;
    	} else {
    		$wnd.location.reload(false);
    	}
    }-*/;

    private void addVariableToQueue(String connectorId, String variableName,
            Object value, boolean immediate) {
        boolean lastOnly = !immediate;
        // note that type is now deduced from value
        addMethodInvocationToQueue(new LegacyChangeVariablesInvocation(
                connectorId, variableName, value), lastOnly, lastOnly);
    }

    /**
     * Adds an explicit RPC method invocation to the send queue.
     *
     * @since 7.0
     *
     * @param invocation
     *            RPC method invocation
     * @param delayed
     *            <code>false</code> to trigger sending within a short time
     *            window (possibly combining subsequent calls to a single
     *            request), <code>true</code> to let the framework delay sending
     *            of RPC calls and variable changes until the next non-delayed
     *            change
     * @param lastOnly
     *            <code>true</code> to remove all previously delayed invocations
     *            of the same method that were also enqueued with lastonly set
     *            to <code>true</code>. <code>false</code> to add invocation to
     *            the end of the queue without touching previously enqueued
     *            invocations.
     */
    public void addMethodInvocationToQueue(MethodInvocation invocation,
            boolean delayed, boolean lastOnly) {
        if (!isApplicationRunning()) {
            getLogger()
                    .warning(
                            "Trying to invoke method on not yet started or stopped application");
            return;
        }
        String tag;
        if (lastOnly) {
            tag = invocation.getLastOnlyTag();
            assert !tag.matches("\\d+") : "getLastOnlyTag value must have at least one non-digit character";
            pendingInvocations.remove(tag);
        } else {
            tag = Integer.toString(lastInvocationTag++);
        }
        pendingInvocations.put(tag, invocation);
        if (!delayed) {
            sendPendingVariableChanges();
        }
    }

    /**
     * Removes any pending invocation of the given method from the queue
     *
     * @param invocation
     *            The invocation to remove
     */
    public void removePendingInvocations(MethodInvocation invocation) {
        Iterator<MethodInvocation> iter = pendingInvocations.values()
                .iterator();
        while (iter.hasNext()) {
            MethodInvocation mi = iter.next();
            if (mi.equals(invocation)) {
                iter.remove();
            }
        }
    }

    /**
     * This method sends currently queued variable changes to server. It is
     * called when immediate variable update must happen.
     *
     * To ensure correct order for variable changes (due servers multithreading
     * or network), we always wait for active request to be handler before
     * sending a new one. If there is an active request, we will put varible
     * "burst" to queue that will be purged after current request is handled.
     *
     */
    public void sendPendingVariableChanges() {
        if (!deferredSendPending) {
            deferredSendPending = true;
            Scheduler.get().scheduleFinally(sendPendingCommand);
        }
    }

    private final ScheduledCommand sendPendingCommand = new ScheduledCommand() {
        @Override
        public void execute() {
            deferredSendPending = false;
            doSendPendingVariableChanges();
        }
    };
    private boolean deferredSendPending = false;

    private void doSendPendingVariableChanges() {
        if (isApplicationRunning()) {
            if (hasActiveRequest() || (push != null && !push.isActive())) {
                // skip empty queues if there are pending bursts to be sent
                if (pendingInvocations.size() > 0 || pendingBursts.size() == 0) {
                    pendingBursts.add(pendingInvocations);
                    pendingInvocations = new LinkedHashMap<String, MethodInvocation>();
                    // Keep tag string short
                    lastInvocationTag = 0;
                }
            } else {
                buildAndSendVariableBurst(pendingInvocations);
            }
        } else {
            getLogger()
                    .warning(
                            "Trying to send variable changes from not yet started or stopped application");
            return;
        }
    }

    /**
     * Build the variable burst and send it to server.
     *
     * When sync is forced, we also force sending of all pending variable-bursts
     * at the same time. This is ok as we can assume that DOM will never be
     * updated after this.
     *
     * @param pendingInvocations
     *            List of RPC method invocations to send
     */
    private void buildAndSendVariableBurst(
            LinkedHashMap<String, MethodInvocation> pendingInvocations) {
        boolean showLoadingIndicator = false;
        JsonArray reqJson = Json.createArray();
        if (!pendingInvocations.isEmpty()) {
            if (ApplicationConfiguration.isDebugMode()) {
                Util.logVariableBurst(this, pendingInvocations.values());
            }

            for (MethodInvocation invocation : pendingInvocations.values()) {
                JsonArray invocationJson = Json.createArray();
                invocationJson.set(0, invocation.getConnectorId());
                invocationJson.set(1, invocation.getInterfaceName());
                invocationJson.set(2, invocation.getMethodName());
                JsonArray paramJson = Json.createArray();

                Type[] parameterTypes = null;
                if (!isLegacyVariableChange(invocation)
                        && !isJavascriptRpc(invocation)) {
                    try {
                        Type type = new Type(invocation.getInterfaceName(),
                                null);
                        Method method = type.getMethod(invocation
                                .getMethodName());
                        parameterTypes = method.getParameterTypes();

                        showLoadingIndicator |= !TypeDataStore
                                .isNoLoadingIndicator(method);
                    } catch (NoDataException e) {
                        throw new RuntimeException("No type data for "
                                + invocation.toString(), e);
                    }
                } else {
                    // Always show loading indicator for legacy requests
                    showLoadingIndicator = true;
                }

                for (int i = 0; i < invocation.getParameters().length; ++i) {
                    // TODO non-static encoder?
                    Type type = null;
                    if (parameterTypes != null) {
                        type = parameterTypes[i];
                    }
                    Object value = invocation.getParameters()[i];
                    JsonValue jsonValue = JsonEncoder.encode(value, type, this);
                    paramJson.set(i, jsonValue);
                }
                invocationJson.set(3, paramJson);
                reqJson.set(reqJson.length(), invocationJson);
            }

            pendingInvocations.clear();
            // Keep tag string short
            lastInvocationTag = 0;
        }

        String extraParams = "";
        if (!getConfiguration().isWidgetsetVersionSent()) {
            if (!extraParams.isEmpty()) {
                extraParams += "&";
            }
            String widgetsetVersion = Version.getFullVersion();
            extraParams += "v-wsver=" + widgetsetVersion;

            getConfiguration().setWidgetsetVersionSent();
        }
        if (showLoadingIndicator) {
            getLoadingIndicator().trigger();
        }
        makeUidlRequest(reqJson, extraParams);
    }

    private boolean isJavascriptRpc(MethodInvocation invocation) {
        return invocation instanceof JavaScriptMethodInvocation;
    }

    private boolean isLegacyVariableChange(MethodInvocation invocation) {
        return ApplicationConstants.UPDATE_VARIABLE_METHOD.equals(invocation
                .getInterfaceName())
                && ApplicationConstants.UPDATE_VARIABLE_METHOD
                        .equals(invocation.getMethodName());
    }

    /**
     * Sends a new value for the given paintables given variable to the server.
     * <p>
     * The update is actually queued to be sent at a suitable time. If immediate
     * is true, the update is sent as soon as possible. If immediate is false,
     * the update will be sent along with the next immediate update.
     * </p>
     *
     * @param paintableId
     *            the id of the paintable that owns the variable
     * @param variableName
     *            the name of the variable
     * @param newValue
     *            the new value to be sent
     * @param immediate
     *            true if the update is to be sent as soon as possible
     */
    public void updateVariable(String paintableId, String variableName,
            ServerConnector newValue, boolean immediate) {
        addVariableToQueue(paintableId, variableName, newValue, immediate);
    }

    /**
     * Sends a new value for the given paintables given variable to the server.
     * <p>
     * The update is actually queued to be sent at a suitable time. If immediate
     * is true, the update is sent as soon as possible. If immediate is false,
     * the update will be sent along with the next immediate update.
     * </p>
     *
     * @param paintableId
     *            the id of the paintable that owns the variable
     * @param variableName
     *            the name of the variable
     * @param newValue
     *            the new value to be sent
     * @param immediate
     *            true if the update is to be sent as soon as possible
     */

    public void updateVariable(String paintableId, String variableName,
            String newValue, boolean immediate) {
        addVariableToQueue(paintableId, variableName, newValue, immediate);
    }

    /**
     * Sends a new value for the given paintables given variable to the server.
     * <p>
     * The update is actually queued to be sent at a suitable time. If immediate
     * is true, the update is sent as soon as possible. If immediate is false,
     * the update will be sent along with the next immediate update.
     * </p>
     *
     * @param paintableId
     *            the id of the paintable that owns the variable
     * @param variableName
     *            the name of the variable
     * @param newValue
     *            the new value to be sent
     * @param immediate
     *            true if the update is to be sent as soon as possible
     */

    public void updateVariable(String paintableId, String variableName,
            int newValue, boolean immediate) {
        addVariableToQueue(paintableId, variableName, newValue, immediate);
    }

    /**
     * Sends a new value for the given paintables given variable to the server.
     * <p>
     * The update is actually queued to be sent at a suitable time. If immediate
     * is true, the update is sent as soon as possible. If immediate is false,
     * the update will be sent along with the next immediate update.
     * </p>
     *
     * @param paintableId
     *            the id of the paintable that owns the variable
     * @param variableName
     *            the name of the variable
     * @param newValue
     *            the new value to be sent
     * @param immediate
     *            true if the update is to be sent as soon as possible
     */

    public void updateVariable(String paintableId, String variableName,
            long newValue, boolean immediate) {
        addVariableToQueue(paintableId, variableName, newValue, immediate);
    }

    /**
     * Sends a new value for the given paintables given variable to the server.
     * <p>
     * The update is actually queued to be sent at a suitable time. If immediate
     * is true, the update is sent as soon as possible. If immediate is false,
     * the update will be sent along with the next immediate update.
     * </p>
     *
     * @param paintableId
     *            the id of the paintable that owns the variable
     * @param variableName
     *            the name of the variable
     * @param newValue
     *            the new value to be sent
     * @param immediate
     *            true if the update is to be sent as soon as possible
     */

    public void updateVariable(String paintableId, String variableName,
            float newValue, boolean immediate) {
        addVariableToQueue(paintableId, variableName, newValue, immediate);
    }

    /**
     * Sends a new value for the given paintables given variable to the server.
     * <p>
     * The update is actually queued to be sent at a suitable time. If immediate
     * is true, the update is sent as soon as possible. If immediate is false,
     * the update will be sent along with the next immediate update.
     * </p>
     *
     * @param paintableId
     *            the id of the paintable that owns the variable
     * @param variableName
     *            the name of the variable
     * @param newValue
     *            the new value to be sent
     * @param immediate
     *            true if the update is to be sent as soon as possible
     */

    public void updateVariable(String paintableId, String variableName,
            double newValue, boolean immediate) {
        addVariableToQueue(paintableId, variableName, newValue, immediate);
    }

    /**
     * Sends a new value for the given paintables given variable to the server.
     * <p>
     * The update is actually queued to be sent at a suitable time. If immediate
     * is true, the update is sent as soon as possible. If immediate is false,
     * the update will be sent along with the next immediate update.
     * </p>
     *
     * @param paintableId
     *            the id of the paintable that owns the variable
     * @param variableName
     *            the name of the variable
     * @param newValue
     *            the new value to be sent
     * @param immediate
     *            true if the update is to be sent as soon as possible
     */

    public void updateVariable(String paintableId, String variableName,
            boolean newValue, boolean immediate) {
        addVariableToQueue(paintableId, variableName, newValue, immediate);
    }

    /**
     * Sends a new value for the given paintables given variable to the server.
     * <p>
     * The update is actually queued to be sent at a suitable time. If immediate
     * is true, the update is sent as soon as possible. If immediate is false,
     * the update will be sent along with the next immediate update.
     * </p>
     *
     * @param paintableId
     *            the id of the paintable that owns the variable
     * @param variableName
     *            the name of the variable
     * @param map
     *            the new values to be sent
     * @param immediate
     *            true if the update is to be sent as soon as possible
     */
    public void updateVariable(String paintableId, String variableName,
            Map<String, Object> map, boolean immediate) {
        addVariableToQueue(paintableId, variableName, map, immediate);
    }

    /**
     * Sends a new value for the given paintables given variable to the server.
     *
     * The update is actually queued to be sent at a suitable time. If immediate
     * is true, the update is sent as soon as possible. If immediate is false,
     * the update will be sent along with the next immediate update.
     *
     * A null array is sent as an empty array.
     *
     * @param paintableId
     *            the id of the paintable that owns the variable
     * @param variableName
     *            the name of the variable
     * @param values
     *            the new value to be sent
     * @param immediate
     *            true if the update is to be sent as soon as possible
     */
    public void updateVariable(String paintableId, String variableName,
            String[] values, boolean immediate) {
        addVariableToQueue(paintableId, variableName, values, immediate);
    }

    /**
     * Sends a new value for the given paintables given variable to the server.
     *
     * The update is actually queued to be sent at a suitable time. If immediate
     * is true, the update is sent as soon as possible. If immediate is false,
     * the update will be sent along with the next immediate update. </p>
     *
     * A null array is sent as an empty array.
     *
     *
     * @param paintableId
     *            the id of the paintable that owns the variable
     * @param variableName
     *            the name of the variable
     * @param values
     *            the new value to be sent
     * @param immediate
     *            true if the update is to be sent as soon as possible
     */
    public void updateVariable(String paintableId, String variableName,
            Object[] values, boolean immediate) {
        addVariableToQueue(paintableId, variableName, values, immediate);
    }

    /**
     * Does absolutely nothing. Replaced by {@link LayoutManager}.
     *
     * @param container
     * @deprecated As of 7.0, serves no purpose
     */
    @Deprecated
    public void runDescendentsLayout(HasWidgets container) {
    }

    /**
     * This will cause re-layouting of all components. Mainly used for
     * development. Published to JavaScript.
     */
    public void forceLayout() {
        Duration duration = new Duration();

        layoutManager.forceLayout();

        VConsole.log("forceLayout in " + duration.elapsedMillis() + " ms");
    }

    /**
     * Returns false
     *
     * @param paintable
     * @return false, always
     * @deprecated As of 7.0, serves no purpose
     */
    @Deprecated
    private boolean handleComponentRelativeSize(ComponentConnector paintable) {
        return false;
    }

    /**
     * Returns false
     *
     * @param paintable
     * @return false, always
     * @deprecated As of 7.0, serves no purpose
     */
    @Deprecated
    public boolean handleComponentRelativeSize(Widget widget) {
        return handleComponentRelativeSize(connectorMap.getConnector(widget));

    }

    @Deprecated
    public ComponentConnector getPaintable(UIDL uidl) {
        // Non-component connectors shouldn't be painted from legacy connectors
        return (ComponentConnector) getConnector(uidl.getId(),
                Integer.parseInt(uidl.getTag()));
    }

    /**
     * Get either an existing ComponentConnector or create a new
     * ComponentConnector with the given type and id.
     *
     * If a ComponentConnector with the given id already exists, returns it.
     * Otherwise creates and registers a new ComponentConnector of the given
     * type.
     *
     * @param connectorId
     *            Id of the paintable
     * @param connectorType
     *            Type of the connector, as passed from the server side
     *
     * @return Either an existing ComponentConnector or a new ComponentConnector
     *         of the given type
     */
    public ServerConnector getConnector(String connectorId, int connectorType) {
        if (!connectorMap.hasConnector(connectorId)) {
            return createAndRegisterConnector(connectorId, connectorType);
        }
        return connectorMap.getConnector(connectorId);
    }

    /**
     * Creates a new ServerConnector with the given type and id.
     *
     * Creates and registers a new ServerConnector of the given type. Should
     * never be called with the connector id of an existing connector.
     *
     * @param connectorId
     *            Id of the new connector
     * @param connectorType
     *            Type of the connector, as passed from the server side
     *
     * @return A new ServerConnector of the given type
     */
    private ServerConnector createAndRegisterConnector(String connectorId,
            int connectorType) {
        Profiler.enter("ApplicationConnection.createAndRegisterConnector");

        // Create and register a new connector with the given type
        ServerConnector p = widgetSet.createConnector(connectorType,
                configuration);
        connectorMap.registerConnector(connectorId, p);
        p.doInit(connectorId, this);

        Profiler.leave("ApplicationConnection.createAndRegisterConnector");
        return p;
    }

    /**
     * Gets a recource that has been pre-loaded via UIDL, such as custom
     * layouts.
     *
     * @param name
     *            identifier of the resource to get
     * @return the resource
     */
    public String getResource(String name) {
        return resourcesMap.get(name);
    }

    /**
     * Singleton method to get instance of app's context menu.
     *
     * @return VContextMenu object
     */
    public VContextMenu getContextMenu() {
        if (contextMenu == null) {
            contextMenu = new VContextMenu();
            contextMenu.setOwner(uIConnector.getWidget());
            DOM.setElementProperty(contextMenu.getElement(), "id",
                    "PID_VAADIN_CM");
        }
        return contextMenu;
    }

    /**
     * Gets an {@link Icon} instance corresponding to a URI.
     *
     * @since 7.2
     * @param uri
     * @return Icon object
     */
    public Icon getIcon(String uri) {
        Icon icon;
        if (uri == null) {
            return null;
        } else if (FontIcon.isFontIconUri(uri)) {
            icon = GWT.create(FontIcon.class);
        } else {
            icon = GWT.create(ImageIcon.class);
        }
        icon.setUri(translateVaadinUri(uri));
        return icon;
    }

    /**
     * Translates custom protocols in UIDL URI's to be recognizable by browser.
     * All uri's from UIDL should be routed via this method before giving them
     * to browser due URI's in UIDL may contain custom protocols like theme://.
     *
     * @param uidlUri
     *            Vaadin URI from uidl
     * @return translated URI ready for browser
     */
    public String translateVaadinUri(String uidlUri) {
        return uriResolver.resolveVaadinUri(uidlUri);
    }

    /**
     * Gets the URI for the current theme. Can be used to reference theme
     * resources.
     *
     * @return URI to the current theme
     */
    public String getThemeUri() {
        return configuration.getVaadinDirUrl() + "themes/"
                + getUIConnector().getActiveTheme();
    }

    /**
     * Listens for Notification hide event, and redirects. Used for system
     * messages, such as session expired.
     *
     */
    private class NotificationRedirect implements VNotification.EventListener {
        String url;

        NotificationRedirect(String url) {
            this.url = url;
        }

        @Override
        public void notificationHidden(HideEvent event) {
            redirect(url);
        }

    }

    /* Extended title handling */

    private final VTooltip tooltip;

    private ConnectorMap connectorMap = GWT.create(ConnectorMap.class);

    protected String getUidlSecurityKey() {
        return getCsrfToken();
    }

    /**
     * Gets the token (aka double submit cookie) that the server uses to protect
     * against Cross Site Request Forgery attacks.
     *
     * @return the CSRF token string
     */
    public String getCsrfToken() {
        return csrfToken;
    }

    /**
     * Use to notify that the given component's caption has changed; layouts may
     * have to be recalculated.
     *
     * @param component
     *            the Paintable whose caption has changed
     * @deprecated As of 7.0.2, has not had any effect for a long time
     */
    @Deprecated
    public void captionSizeUpdated(Widget widget) {
        // This doesn't do anything, it's just kept here for compatibility
    }

    /**
     * Gets the main view
     *
     * @return the main view
     */
    public UIConnector getUIConnector() {
        return uIConnector;
    }

    /**
     * Gets the {@link ApplicationConfiguration} for the current application.
     *
     * @see ApplicationConfiguration
     * @return the configuration for this application
     */
    public ApplicationConfiguration getConfiguration() {
        return configuration;
    }

    /**
     * Checks if there is a registered server side listener for the event. The
     * list of events which has server side listeners is updated automatically
     * before the component is updated so the value is correct if called from
     * updatedFromUIDL.
     *
     * @param paintable
     *            The connector to register event listeners for
     * @param eventIdentifier
     *            The identifier for the event
     * @return true if at least one listener has been registered on server side
     *         for the event identified by eventIdentifier.
     * @deprecated As of 7.0. Use
     *             {@link AbstractComponentState#hasEventListener(String)}
     *             instead
     */
    @Deprecated
    public boolean hasEventListeners(ComponentConnector paintable,
            String eventIdentifier) {
        return paintable.hasEventListener(eventIdentifier);
    }

    /**
     * Adds the get parameters to the uri and returns the new uri that contains
     * the parameters.
     *
     * @param uri
     *            The uri to which the parameters should be added.
     * @param extraParams
     *            One or more parameters in the format "a=b" or "c=d&e=f". An
     *            empty string is allowed but will not modify the url.
     * @return The modified URI with the get parameters in extraParams added.
     * @deprecated Use {@link SharedUtil#addGetParameters(String,String)}
     *             instead
     */
    @Deprecated
    public static String addGetParameters(String uri, String extraParams) {
        return SharedUtil.addGetParameters(uri, extraParams);
    }

    ConnectorMap getConnectorMap() {
        return connectorMap;
    }

    /**
     * @deprecated As of 7.0. No longer serves any purpose.
     */
    @Deprecated
    public void unregisterPaintable(ServerConnector p) {
        VConsole.log("unregisterPaintable (unnecessarily) called for "
                + Util.getConnectorString(p));
    }

    /**
     * Get VTooltip instance related to application connection
     *
     * @return VTooltip instance
     */
    public VTooltip getVTooltip() {
        return tooltip;
    }

    /**
     * Method provided for backwards compatibility. Duties previously done by
     * this method is now handled by the state change event handler in
     * AbstractComponentConnector. The only function this method has is to
     * return true if the UIDL is a "cached" update.
     *
     * @param component
     * @param uidl
     * @param manageCaption
     * @deprecated As of 7.0, no longer serves any purpose
     * @return
     */
    @Deprecated
    public boolean updateComponent(Widget component, UIDL uidl,
            boolean manageCaption) {
        ComponentConnector connector = getConnectorMap()
                .getConnector(component);
        if (!AbstractComponentConnector.isRealUpdate(uidl)) {
            return true;
        }

        if (!manageCaption) {
            VConsole.error(Util.getConnectorString(connector)
                    + " called updateComponent with manageCaption=false. The parameter was ignored - override delegateCaption() to return false instead. It is however not recommended to use caption this way at all.");
        }
        return false;
    }

    /**
     * @deprecated As of 7.0. Use
     *             {@link AbstractComponentConnector#hasEventListener(String)}
     *             instead
     */
    @Deprecated
    public boolean hasEventListeners(Widget widget, String eventIdentifier) {
        ComponentConnector connector = getConnectorMap().getConnector(widget);
        if (connector == null) {
            /*
             * No connector will exist in cases where Vaadin widgets have been
             * re-used without implementing server<->client communication.
             */
            return false;
        }

        return hasEventListeners(getConnectorMap().getConnector(widget),
                eventIdentifier);
    }

    LayoutManager getLayoutManager() {
        return layoutManager;
    }

    /**
     * Schedules a heartbeat request to occur after the configured heartbeat
     * interval elapses if the interval is a positive number. Otherwise, does
     * nothing.
     *
     * @deprecated as of 7.2, use {@link Heartbeat#schedule()} instead
     */
    @Deprecated
    protected void scheduleHeartbeat() {
        heartbeat.schedule();
    }

    /**
     * Sends a heartbeat request to the server.
     * <p>
     * Heartbeat requests are used to inform the server that the client-side is
     * still alive. If the client page is closed or the connection lost, the
     * server will eventually close the inactive UI.
     *
     * @deprecated as of 7.2, use {@link Heartbeat#send()} instead
     */
    @Deprecated
    protected void sendHeartbeat() {
        heartbeat.send();
    }

    /**
     * Timer used to make sure that no misbehaving components can delay response
     * handling forever.
     */
    Timer forceHandleMessage = new Timer() {
        @Override
        public void run() {
            VConsole.log("WARNING: reponse handling was never resumed, forcibly removing locks...");
            responseHandlingLocks.clear();
            handlePendingMessages();
        }
    };

    /**
     * This method can be used to postpone rendering of a response for a short
     * period of time (e.g. to avoid the rendering process during animation).
     *
     * @param lock
     */
    public void suspendReponseHandling(Object lock) {
        responseHandlingLocks.add(lock);
    }

    /**
     * Resumes the rendering process once all locks have been removed.
     *
     * @param lock
     */
    public void resumeResponseHandling(Object lock) {
        responseHandlingLocks.remove(lock);
        if (responseHandlingLocks.isEmpty()) {
            // Cancel timer that breaks the lock
            forceHandleMessage.cancel();

            if (!pendingUIDLMessages.isEmpty()) {
                VConsole.log("No more response handling locks, handling pending requests.");
                handlePendingMessages();
            }
        }
    }

    /**
     * Handles all pending UIDL messages queued while response handling was
     * suspended.
     */
    private void handlePendingMessages() {
        if (!pendingUIDLMessages.isEmpty()) {
            /*
             * Clear the list before processing enqueued messages to support
             * reentrancy
             */
            List<PendingUIDLMessage> pendingMessages = pendingUIDLMessages;
            pendingUIDLMessages = new ArrayList<PendingUIDLMessage>();

            for (PendingUIDLMessage pending : pendingMessages) {
                handleReceivedJSONMessage(pending.getStart(),
                        pending.getJsonText(), pending.getJson());
            }
        }
    }

    private boolean handleErrorInDelegate(String details, int statusCode) {
        if (communicationErrorDelegate == null) {
            return false;
        }
        return communicationErrorDelegate.onError(details, statusCode);
    }

    /**
     * Sets the delegate that is called whenever a communication error occurrs.
     *
     * @param delegate
     *            the delegate.
     */
    public void setCommunicationErrorDelegate(CommunicationErrorHandler delegate) {
        communicationErrorDelegate = delegate;
    }

    public void setApplicationRunning(boolean running) {
        if (applicationRunning && !running) {
            eventBus.fireEvent(new ApplicationStoppedEvent());
        }
        applicationRunning = running;
    }

    public boolean isApplicationRunning() {
        return applicationRunning;
    }

    public <H extends EventHandler> HandlerRegistration addHandler(
            GwtEvent.Type<H> type, H handler) {
        return eventBus.addHandler(type, handler);
    }

    @Override
    public void fireEvent(GwtEvent<?> event) {
        eventBus.fireEvent(event);
    }

    /**
     * Calls {@link ComponentConnector#flush()} on the active connector. Does
     * nothing if there is no active (focused) connector.
     */
    public void flushActiveConnector() {
        ComponentConnector activeConnector = getActiveConnector();
        if (activeConnector == null) {
            return;
        }
        activeConnector.flush();
    }

    /**
     * Gets the active connector for focused element in browser.
     *
     * @return Connector for focused element or null.
     */
    private ComponentConnector getActiveConnector() {
        Element focusedElement = WidgetUtil.getFocusedElement();
        if (focusedElement == null) {
            return null;
        }
        return Util.getConnectorForElement(this, getUIConnector().getWidget(),
                focusedElement);
    }

    /**
     * Sets the status for the push connection.
     *
     * @param enabled
     *            <code>true</code> to enable the push connection;
     *            <code>false</code> to disable the push connection.
     */
    public void setPushEnabled(boolean enabled) {
        final PushConfigurationState pushState = uIConnector.getState().pushConfiguration;

        if (enabled && push == null) {
            push = GWT.create(PushConnection.class);
            push.init(this, pushState, new CommunicationErrorHandler() {
                @Override
                public boolean onError(String details, int statusCode) {
                    showCommunicationError(details, statusCode);
                    return true;
                }
            });
        } else if (!enabled && push != null && push.isActive()) {
            push.disconnect(new Command() {
                @Override
                public void execute() {
                    push = null;
                    /*
                     * If push has been enabled again while we were waiting for
                     * the old connection to disconnect, now is the right time
                     * to open a new connection
                     */
                    if (pushState.mode.isEnabled()) {
                        setPushEnabled(true);
                    }

                    /*
                     * Send anything that was enqueued while we waited for the
                     * connection to close
                     */
                    if (pendingInvocations.size() > 0) {
                        sendPendingVariableChanges();
                    }
                }
            });
        }
    }

    public void handlePushMessage(String message) {
        handleJSONText(message, 200);
    }

    /**
     * Returns a human readable string representation of the method used to
     * communicate with the server.
     *
     * @since 7.1
     * @return A string representation of the current transport type
     */
    public String getCommunicationMethodName() {
        if (push != null) {
            return "Push (" + push.getTransportType() + ")";
        } else {
            return "XHR";
        }
    }

    private static Logger getLogger() {
        return Logger.getLogger(ApplicationConnection.class.getName());
    }

    /**
     * Returns the hearbeat instance.
     */
    public Heartbeat getHeartbeat() {
        return heartbeat;
    }

    /**
     * Checks whether state changes are currently being processed. Certain
     * operations are not allowed when the internal state of the application
     * might be in an inconsistent state because some state changes have been
     * applied but others not. This includes running layotus.
     * 
     * @since 
     * @return <code>true</code> if the internal state might be inconsistent
     *         because changes are being processed; <code>false</code> if the
     *         state should be consistent
     */
    public boolean isUpdatingState() {
        return updatingState;
    }
}<|MERGE_RESOLUTION|>--- conflicted
+++ resolved
@@ -1690,17 +1690,8 @@
                         + (Duration.currentTimeMillis() - processUidlStart)
                         + " ms");
 
-<<<<<<< HEAD
                 updatingState = false;
 
-                Profiler.enter("Layout processing");
-                try {
-                    LayoutManager layoutManager = getLayoutManager();
-                    layoutManager.setEverythingNeedsMeasure();
-                    layoutManager.layoutNow();
-                } catch (final Throwable e) {
-                    VConsole.error(e);
-=======
                 if (!onlyNoLayoutUpdates) {
                     Profiler.enter("Layout processing");
                     try {
@@ -1711,7 +1702,6 @@
                         VConsole.error(e);
                     }
                     Profiler.leave("Layout processing");
->>>>>>> 911972c5
                 }
 
                 if (ApplicationConfiguration.isDebugMode()) {
