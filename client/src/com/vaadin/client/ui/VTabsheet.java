/*
 * Copyright 2000-2013 Vaadin Ltd.
 * 
 * Licensed under the Apache License, Version 2.0 (the "License"); you may not
 * use this file except in compliance with the License. You may obtain a copy of
 * the License at
 * 
 * http://www.apache.org/licenses/LICENSE-2.0
 * 
 * Unless required by applicable law or agreed to in writing, software
 * distributed under the License is distributed on an "AS IS" BASIS, WITHOUT
 * WARRANTIES OR CONDITIONS OF ANY KIND, either express or implied. See the
 * License for the specific language governing permissions and limitations under
 * the License.
 */

package com.vaadin.client.ui;

import java.util.Iterator;
import java.util.List;

import com.google.gwt.aria.client.Id;
import com.google.gwt.aria.client.LiveValue;
import com.google.gwt.aria.client.Roles;
import com.google.gwt.aria.client.SelectedValue;
import com.google.gwt.core.client.Scheduler;
import com.google.gwt.dom.client.DivElement;
import com.google.gwt.dom.client.Style;
import com.google.gwt.dom.client.Style.Visibility;
import com.google.gwt.dom.client.TableCellElement;
import com.google.gwt.dom.client.TableElement;
import com.google.gwt.event.dom.client.BlurEvent;
import com.google.gwt.event.dom.client.BlurHandler;
import com.google.gwt.event.dom.client.ClickEvent;
import com.google.gwt.event.dom.client.ClickHandler;
import com.google.gwt.event.dom.client.FocusEvent;
import com.google.gwt.event.dom.client.FocusHandler;
import com.google.gwt.event.dom.client.HasBlurHandlers;
import com.google.gwt.event.dom.client.HasFocusHandlers;
import com.google.gwt.event.dom.client.HasKeyDownHandlers;
import com.google.gwt.event.dom.client.KeyCodes;
import com.google.gwt.event.dom.client.KeyDownEvent;
import com.google.gwt.event.dom.client.KeyDownHandler;
import com.google.gwt.event.shared.HandlerRegistration;
import com.google.gwt.user.client.Command;
import com.google.gwt.user.client.DOM;
import com.google.gwt.user.client.Element;
import com.google.gwt.user.client.Event;
import com.google.gwt.user.client.ui.ComplexPanel;
import com.google.gwt.user.client.ui.SimplePanel;
import com.google.gwt.user.client.ui.Widget;
import com.google.gwt.user.client.ui.impl.FocusImpl;
import com.vaadin.client.ApplicationConnection;
import com.vaadin.client.BrowserInfo;
import com.vaadin.client.ComponentConnector;
import com.vaadin.client.ConnectorMap;
import com.vaadin.client.Focusable;
import com.vaadin.client.TooltipInfo;
import com.vaadin.client.UIDL;
import com.vaadin.client.Util;
import com.vaadin.client.VCaption;
import com.vaadin.client.ui.aria.AriaHelper;
import com.vaadin.shared.AbstractComponentState;
import com.vaadin.shared.EventId;
import com.vaadin.shared.ui.ComponentStateUtil;
import com.vaadin.shared.ui.tabsheet.TabsheetBaseConstants;
import com.vaadin.shared.ui.tabsheet.TabsheetConstants;

public class VTabsheet extends VTabsheetBase implements Focusable,
        FocusHandler, BlurHandler, KeyDownHandler {

    private static class VCloseEvent {
        private Tab tab;

        VCloseEvent(Tab tab) {
            this.tab = tab;
        }

        public Tab getTab() {
            return tab;
        }

    }

    private interface VCloseHandler {
        public void onClose(VCloseEvent event);
    }

    /**
     * Representation of a single "tab" shown in the TabBar
     * 
     */
    public static class Tab extends SimplePanel implements HasFocusHandlers,
            HasBlurHandlers, HasKeyDownHandlers {
        private static final String TD_CLASSNAME = CLASSNAME + "-tabitemcell";
        private static final String TD_FIRST_CLASSNAME = TD_CLASSNAME
                + "-first";
        private static final String TD_SELECTED_CLASSNAME = TD_CLASSNAME
                + "-selected";
        private static final String TD_SELECTED_FIRST_CLASSNAME = TD_SELECTED_CLASSNAME
                + "-first";
        private static final String TD_FOCUS_CLASSNAME = TD_CLASSNAME
                + "-focus";
        private static final String TD_FOCUS_FIRST_CLASSNAME = TD_FOCUS_CLASSNAME
                + "-first";
        private static final String TD_DISABLED_CLASSNAME = TD_CLASSNAME
                + "-disabled";

        private static final String DIV_CLASSNAME = CLASSNAME + "-tabitem";
        private static final String DIV_SELECTED_CLASSNAME = DIV_CLASSNAME
                + "-selected";
        private static final String DIV_FOCUS_CLASSNAME = DIV_CLASSNAME
                + "-focus";

        private TabCaption tabCaption;
        Element td = getElement();
        private VCloseHandler closeHandler;

        private boolean enabledOnServer = true;
        private Element div;
        private TabBar tabBar;
        private boolean hiddenOnServer = false;

        private String styleName;

        private String id;

        private Tab(TabBar tabBar) {
            super(DOM.createTD());
            this.tabBar = tabBar;
            setStyleName(td, TD_CLASSNAME);

            Roles.getTabRole().set(getElement());
            Roles.getTabRole().setAriaSelectedState(getElement(),
                    SelectedValue.FALSE);

            div = DOM.createDiv();
            setTabulatorIndex(-1);
            setStyleName(div, DIV_CLASSNAME);

            DOM.appendChild(td, div);

            tabCaption = new TabCaption(this, getTabsheet()
                    .getApplicationConnection());
            add(tabCaption);

            Roles.getTabRole().setAriaLabelledbyProperty(getElement(),
                    Id.of(tabCaption.getElement()));

            addFocusHandler(getTabsheet());
            addBlurHandler(getTabsheet());
            addKeyDownHandler(getTabsheet());
        }

        public boolean isHiddenOnServer() {
            return hiddenOnServer;
        }

        public void setHiddenOnServer(boolean hiddenOnServer) {
            this.hiddenOnServer = hiddenOnServer;
            Roles.getTabRole().setAriaHiddenState(getElement(), hiddenOnServer);
        }

        @Override
        protected Element getContainerElement() {
            // Attach caption element to div, not td
            return div;
        }

        public boolean isEnabledOnServer() {
            return enabledOnServer;
        }

        public void setEnabledOnServer(boolean enabled) {
            enabledOnServer = enabled;
            Roles.getTabRole().setAriaDisabledState(getElement(), !enabled);

            setStyleName(td, TD_DISABLED_CLASSNAME, !enabled);
            if (!enabled) {
                focusImpl.setTabIndex(td, -1);
            }
        }

        public void addClickHandler(ClickHandler handler) {
            tabCaption.addClickHandler(handler);
        }

        public void setCloseHandler(VCloseHandler closeHandler) {
            this.closeHandler = closeHandler;
        }

        /**
         * Toggles the style names for the Tab
         * 
         * @param selected
         *            true if the Tab is selected
         * @param first
         *            true if the Tab is the first visible Tab
         */
        public void setStyleNames(boolean selected, boolean first) {
            setStyleNames(selected, first, false);
        }

        public void setStyleNames(boolean selected, boolean first,
                boolean keyboardFocus) {
            setStyleName(td, TD_FIRST_CLASSNAME, first);
            setStyleName(td, TD_SELECTED_CLASSNAME, selected);
            setStyleName(td, TD_SELECTED_FIRST_CLASSNAME, selected && first);
            setStyleName(div, DIV_SELECTED_CLASSNAME, selected);
            setStyleName(td, TD_FOCUS_CLASSNAME, keyboardFocus);
            setStyleName(td, TD_FOCUS_FIRST_CLASSNAME, keyboardFocus && first);
            setStyleName(div, DIV_FOCUS_CLASSNAME, keyboardFocus);
        }

        public void setTabulatorIndex(int tabIndex) {
            getElement().setTabIndex(tabIndex);
        }

        public boolean isClosable() {
            return tabCaption.isClosable();
        }

        public void onClose() {
            closeHandler.onClose(new VCloseEvent(this));
        }

        public VTabsheet getTabsheet() {
            return tabBar.getTabsheet();
        }

        public void updateFromUIDL(UIDL tabUidl) {
            tabCaption.updateCaption(tabUidl);

            // Apply the styleName set for the tab
            String newStyleName = tabUidl
                    .getStringAttribute(TabsheetConstants.TAB_STYLE_NAME);
            // Find the nth td element
            if (newStyleName != null && !newStyleName.isEmpty()) {
                if (!newStyleName.equals(styleName)) {
                    // If we have a new style name
                    if (styleName != null && !styleName.isEmpty()) {
                        // Remove old style name if present
                        td.removeClassName(TD_CLASSNAME + "-" + styleName);
                    }
                    // Set new style name
                    td.addClassName(TD_CLASSNAME + "-" + newStyleName);
                    styleName = newStyleName;
                }
            } else if (styleName != null) {
                // Remove the set stylename if no stylename is present in the
                // uidl
                td.removeClassName(TD_CLASSNAME + "-" + styleName);
                styleName = null;
            }

            String newId = tabUidl.getStringAttribute("id");
            if (newId != null && !newId.isEmpty()) {
                td.setId(newId);
                id = newId;
            } else if (id != null) {
                td.removeAttribute("id");
                id = null;
            }
        }

        public void recalculateCaptionWidth() {
            tabCaption.setWidth(tabCaption.getRequiredWidth() + "px");
        }

        @Override
        public HandlerRegistration addFocusHandler(FocusHandler handler) {
            return addDomHandler(handler, FocusEvent.getType());
        }

        @Override
        public HandlerRegistration addBlurHandler(BlurHandler handler) {
            return addDomHandler(handler, BlurEvent.getType());
        }

        @Override
        public HandlerRegistration addKeyDownHandler(KeyDownHandler handler) {
            return addDomHandler(handler, KeyDownEvent.getType());
        }

        public void focus() {
            focusImpl.focus(td);
        }

        public void blur() {
            focusImpl.blur(td);
        }

        public boolean hasTooltip() {
            return tabCaption.getTooltipInfo() != null;
        }

        public TooltipInfo getTooltipInfo() {
            return tabCaption.getTooltipInfo();
        }

        public void setAssistiveDescription(String descriptionId) {
            Roles.getTablistRole().setAriaDescribedbyProperty(getElement(),
                    Id.of(descriptionId));
        }

        public void removeAssistiveDescription() {
            Roles.getTablistRole().removeAriaDescribedbyProperty(getElement());
        }
    }

    public static class TabCaption extends VCaption {

        private boolean closable = false;
        private Element closeButton;
        private Tab tab;

        TabCaption(Tab tab, ApplicationConnection client) {
            super(client);
            this.tab = tab;

            AriaHelper.ensureHasId(getElement());
        }

        public boolean updateCaption(UIDL uidl) {
            if (uidl.hasAttribute(TabsheetBaseConstants.ATTRIBUTE_TAB_DESCRIPTION)
                    || uidl.hasAttribute(TabsheetBaseConstants.ATTRIBUTE_TAB_ERROR_MESSAGE)) {
                setTooltipInfo(new TooltipInfo(
                        uidl.getStringAttribute(TabsheetBaseConstants.ATTRIBUTE_TAB_DESCRIPTION),
                        uidl.getStringAttribute(TabsheetBaseConstants.ATTRIBUTE_TAB_ERROR_MESSAGE)));
            } else {
                setTooltipInfo(null);
            }

            // TODO need to call this instead of super because the caption does
            // not have an owner
            boolean ret = updateCaptionWithoutOwner(
                    uidl.getStringAttribute(TabsheetBaseConstants.ATTRIBUTE_TAB_CAPTION),
                    uidl.hasAttribute(TabsheetBaseConstants.ATTRIBUTE_TAB_DISABLED),
                    uidl.hasAttribute(TabsheetBaseConstants.ATTRIBUTE_TAB_DESCRIPTION),
                    uidl.hasAttribute(TabsheetBaseConstants.ATTRIBUTE_TAB_ERROR_MESSAGE),
                    uidl.getStringAttribute(TabsheetBaseConstants.ATTRIBUTE_TAB_ICON),
                    uidl.getStringAttribute(TabsheetBaseConstants.ATTRIBUTE_TAB_ICON_ALT));

            setClosable(uidl.hasAttribute("closable"));

            return ret;
        }

        private VTabsheet getTabsheet() {
            return tab.getTabsheet();
        }

        @Override
        public void onBrowserEvent(Event event) {
            if (closable && event.getTypeInt() == Event.ONCLICK
                    && event.getEventTarget().cast() == closeButton) {
                tab.onClose();
                event.stopPropagation();
                event.preventDefault();
            }

            super.onBrowserEvent(event);

            if (event.getTypeInt() == Event.ONLOAD) {
                getTabsheet().tabSizeMightHaveChanged(getTab());
            }
        }

        public Tab getTab() {
            return tab;
        }

        public void setClosable(boolean closable) {
            this.closable = closable;
            if (closable && closeButton == null) {
                closeButton = DOM.createSpan();
                closeButton.setInnerHTML("&times;");
                closeButton
                        .setClassName(VTabsheet.CLASSNAME + "-caption-close");

                Roles.getTabRole().setAriaHiddenState(closeButton, true);
                Roles.getTabRole().setAriaDisabledState(closeButton, true);

                getElement().appendChild(closeButton);
            } else if (!closable && closeButton != null) {
                getElement().removeChild(closeButton);
                closeButton = null;
            }
            if (closable) {
                addStyleDependentName("closable");
            } else {
                removeStyleDependentName("closable");
            }
        }

        public boolean isClosable() {
            return closable;
        }

        @Override
        public int getRequiredWidth() {
            int width = super.getRequiredWidth();
            if (closeButton != null) {
                width += Util.getRequiredWidth(closeButton);
            }
            return width;
        }

        public Element getCloseButton() {
            return closeButton;
        }

    }

    static class TabBar extends ComplexPanel implements ClickHandler,
            VCloseHandler {

        private final Element tr = DOM.createTR();

        private final Element spacerTd = DOM.createTD();

        private Tab selected;

        private VTabsheet tabsheet;

        TabBar(VTabsheet tabsheet) {
            this.tabsheet = tabsheet;

            Element el = DOM.createTable();
            Roles.getPresentationRole().set(el);

            Element tbody = DOM.createTBody();
            DOM.appendChild(el, tbody);
            DOM.appendChild(tbody, tr);
            setStyleName(spacerTd, CLASSNAME + "-spacertd");
            DOM.appendChild(tr, spacerTd);
            DOM.appendChild(spacerTd, DOM.createDiv());
            setElement(el);
        }

        @Override
        public void onClose(VCloseEvent event) {
            Tab tab = event.getTab();
            if (!tab.isEnabledOnServer()) {
                return;
            }
            int tabIndex = getWidgetIndex(tab);
            getTabsheet().sendTabClosedEvent(tabIndex);
        }

        protected Element getContainerElement() {
            return tr;
        }

        public int getTabCount() {
            return getWidgetCount();
        }

        public Tab addTab() {
            Tab t = new Tab(this);
            int tabIndex = getTabCount();

            // Logical attach
            insert(t, tr, tabIndex, true);

            if (tabIndex == 0) {
                // Set the "first" style
                t.setStyleNames(false, true);
            }

            t.addClickHandler(this);
            t.setCloseHandler(this);

            return t;
        }

        @Override
        public void onClick(ClickEvent event) {
            TabCaption caption = (TabCaption) event.getSource();
            Element targetElement = event.getNativeEvent().getEventTarget()
                    .cast();
            // the tab should not be focused if the close button was clicked
            if (targetElement == caption.getCloseButton()) {
                return;
            }

            int index = getWidgetIndex(caption.getParent());

            navigateTab(getTabsheet().focusedTabIndex, index);
            getTabsheet().focusedTabIndex = index;
            getTabsheet().focusedTab = getTab(index);
            getTabsheet().focus();
            getTabsheet().loadTabSheet(index);
        }

        public VTabsheet getTabsheet() {
            return tabsheet;
        }

        public Tab getTab(int index) {
            if (index < 0 || index >= getTabCount()) {
                return null;
            }
            return (Tab) super.getWidget(index);
        }

        public void selectTab(int index) {
            final Tab newSelected = getTab(index);
            final Tab oldSelected = selected;

            newSelected.setStyleNames(true, isFirstVisibleTab(index), true);
            newSelected.setTabulatorIndex(getTabsheet().tabulatorIndex);
            Roles.getTabRole().setAriaSelectedState(newSelected.getElement(),
                    SelectedValue.TRUE);

            if (oldSelected != null && oldSelected != newSelected) {
                oldSelected.setStyleNames(false,
                        isFirstVisibleTab(getWidgetIndex(oldSelected)));
                oldSelected.setTabulatorIndex(-1);

                Roles.getTabRole().setAriaSelectedState(
                        oldSelected.getElement(), SelectedValue.FALSE);
            }

            // Update the field holding the currently selected tab
            selected = newSelected;

            // The selected tab might need more (or less) space
            newSelected.recalculateCaptionWidth();
            getTab(tabsheet.activeTabIndex).recalculateCaptionWidth();
        }

        public void navigateTab(int fromIndex, int toIndex) {
            Tab newNavigated = getTab(toIndex);
            if (newNavigated == null) {
                throw new IllegalArgumentException(
                        "Tab at provided index toIndex was not found");
            }

            Tab oldNavigated = getTab(fromIndex);
            newNavigated.setStyleNames(newNavigated.equals(selected),
                    isFirstVisibleTab(toIndex), true);

            if (oldNavigated != null && fromIndex != toIndex) {
                oldNavigated.setStyleNames(oldNavigated.equals(selected),
                        isFirstVisibleTab(fromIndex), false);
            }
        }

        public void removeTab(int i) {
            Tab tab = getTab(i);
            if (tab == null) {
                return;
            }

            remove(tab);

            /*
             * If this widget was selected we need to unmark it as the last
             * selected
             */
            if (tab == selected) {
                selected = null;
            }

            // FIXME: Shouldn't something be selected instead?
        }

        private boolean isFirstVisibleTab(int index) {
            return getFirstVisibleTab() == index;
        }

        /**
         * Returns the index of the first visible tab
         * 
         * @return
         */
        private int getFirstVisibleTab() {
            return getNextVisibleTab(-1);
        }

        /**
         * Find the next visible tab. Returns -1 if none is found.
         * 
         * @param i
         * @return
         */
        private int getNextVisibleTab(int i) {
            int tabs = getTabCount();
            do {
                i++;
            } while (i < tabs && getTab(i).isHiddenOnServer());

            if (i == tabs) {
                return -1;
            } else {
                return i;
            }
        }

        /**
         * Find the previous visible tab. Returns -1 if none is found.
         * 
         * @param i
         * @return
         */
        private int getPreviousVisibleTab(int i) {
            do {
                i--;
            } while (i >= 0 && getTab(i).isHiddenOnServer());

            return i;

        }

        public int scrollLeft(int currentFirstVisible) {
            int prevVisible = getPreviousVisibleTab(currentFirstVisible);
            if (prevVisible == -1) {
                return -1;
            }

            Tab newFirst = getTab(prevVisible);
            newFirst.setVisible(true);
            newFirst.recalculateCaptionWidth();

            return prevVisible;
        }

        public int scrollRight(int currentFirstVisible) {
            int nextVisible = getNextVisibleTab(currentFirstVisible);
            if (nextVisible == -1) {
                return -1;
            }
            Tab currentFirst = getTab(currentFirstVisible);
            currentFirst.setVisible(false);
            currentFirst.recalculateCaptionWidth();
            return nextVisible;
        }
    }

    public static final String CLASSNAME = "v-tabsheet";

    public static final String TABS_CLASSNAME = "v-tabsheet-tabcontainer";
    public static final String SCROLLER_CLASSNAME = "v-tabsheet-scroller";

    /** For internal use only. May be removed or replaced in the future. */
    public final Element tabs; // tabbar and 'scroller' container
    Tab focusedTab;
    /**
     * The tabindex property (position in the browser's focus cycle.) Named like
     * this to avoid confusion with activeTabIndex.
     */
    int tabulatorIndex = 0;

    private static final FocusImpl focusImpl = FocusImpl.getFocusImplForPanel();

    private final Element scroller; // tab-scroller element
    private final Element scrollerNext; // tab-scroller next button element
    private final Element scrollerPrev; // tab-scroller prev button element

    /**
     * The index of the first visible tab (when scrolled)
     */
    private int scrollerIndex = 0;

    final TabBar tb = new TabBar(this);
    /** For internal use only. May be removed or replaced in the future. */
    public final VTabsheetPanel tp = new VTabsheetPanel();
    /** For internal use only. May be removed or replaced in the future. */
    public final Element contentNode;

    private final Element deco;

    /** For internal use only. May be removed or replaced in the future. */
    public boolean waitingForResponse;

    private String currentStyle;

    /**
     * @return Whether the tab could be selected or not.
     */
    private boolean canSelectTab(final int tabIndex) {
        Tab tab = tb.getTab(tabIndex);
        if (client == null || disabled || waitingForResponse) {
            return false;
        }
        if (!tab.isEnabledOnServer() || tab.isHiddenOnServer()) {
            return false;
        }

        // Note that we return true when tabIndex == activeTabIndex; the active
        // tab could be selected, it's just a no-op.
        return true;
    }

    /**
     * Load the content of a tab of the provided index.
     * 
     * @param index
     *            of the tab to load
     */
    public void loadTabSheet(int tabIndex) {
        if (activeTabIndex != tabIndex && canSelectTab(tabIndex)) {
            tb.selectTab(tabIndex);

            activeTabIndex = tabIndex;

            addStyleDependentName("loading");
            // Hide the current contents so a loading indicator can be shown
            // instead
            Widget currentlyDisplayedWidget = tp.getWidget(tp
                    .getVisibleWidget());
            currentlyDisplayedWidget.getElement().getParentElement().getStyle()
                    .setVisibility(Visibility.HIDDEN);
            client.updateVariable(id, "selected", tabKeys.get(tabIndex)
                    .toString(), true);
            waitingForResponse = true;

            tb.getTab(tabIndex).focus(); // move keyboard focus to active tab
        }
    }

    public ApplicationConnection getApplicationConnection() {
        return client;
    }

    public void tabSizeMightHaveChanged(Tab tab) {
        // icon onloads may change total width of tabsheet
        if (isDynamicWidth()) {
            updateDynamicWidth();
        }
        updateTabScroller();

    }

    void sendTabClosedEvent(int tabIndex) {
        client.updateVariable(id, "close", tabKeys.get(tabIndex), true);
    }

    boolean isDynamicWidth() {
        ComponentConnector paintable = ConnectorMap.get(client).getConnector(
                this);
        return paintable.isUndefinedWidth();
    }

    boolean isDynamicHeight() {
        ComponentConnector paintable = ConnectorMap.get(client).getConnector(
                this);
        return paintable.isUndefinedHeight();
    }

    public VTabsheet() {
        super(CLASSNAME);

        addHandler(this, FocusEvent.getType());
        addHandler(this, BlurEvent.getType());

        // Tab scrolling
        DOM.setStyleAttribute(getElement(), "overflow", "hidden");
        tabs = DOM.createDiv();
        DOM.setElementProperty(tabs, "className", TABS_CLASSNAME);
        Roles.getTablistRole().set(tabs);
        Roles.getTablistRole().setAriaLiveProperty(tabs, LiveValue.OFF);
        scroller = DOM.createDiv();
        Roles.getTablistRole().setAriaHiddenState(scroller, true);

        DOM.setElementProperty(scroller, "className", SCROLLER_CLASSNAME);
        scrollerPrev = DOM.createButton();
        scrollerPrev.setTabIndex(-1);
        DOM.setElementProperty(scrollerPrev, "className", SCROLLER_CLASSNAME
                + "Prev");
        Roles.getTablistRole().setAriaHiddenState(scrollerPrev, true);
        DOM.sinkEvents(scrollerPrev, Event.ONCLICK);
        scrollerNext = DOM.createButton();
        scrollerNext.setTabIndex(-1);
        DOM.setElementProperty(scrollerNext, "className", SCROLLER_CLASSNAME
                + "Next");
        Roles.getTablistRole().setAriaHiddenState(scrollerNext, true);
        DOM.sinkEvents(scrollerNext, Event.ONCLICK);
        DOM.appendChild(getElement(), tabs);

        // Tabs
        tp.setStyleName(CLASSNAME + "-tabsheetpanel");
        contentNode = DOM.createDiv();
        Roles.getTabpanelRole().set(contentNode);

        deco = DOM.createDiv();

        addStyleDependentName("loading"); // Indicate initial progress
        tb.setStyleName(CLASSNAME + "-tabs");
        DOM.setElementProperty(contentNode, "className", CLASSNAME + "-content");
        DOM.setElementProperty(deco, "className", CLASSNAME + "-deco");

        add(tb, tabs);
        DOM.appendChild(scroller, scrollerPrev);
        DOM.appendChild(scroller, scrollerNext);

        DOM.appendChild(getElement(), contentNode);
        add(tp, contentNode);
        DOM.appendChild(getElement(), deco);

        DOM.appendChild(tabs, scroller);

        // TODO Use for Safari only. Fix annoying 1px first cell in TabBar.
        // DOM.setStyleAttribute(DOM.getFirstChild(DOM.getFirstChild(DOM
        // .getFirstChild(tb.getElement()))), "display", "none");

    }

    @Override
    public void onBrowserEvent(Event event) {
        if (event.getTypeInt() == Event.ONCLICK) {
            // Tab scrolling
            if (isScrolledTabs() && DOM.eventGetTarget(event) == scrollerPrev) {
                int newFirstIndex = tb.scrollLeft(scrollerIndex);
                if (newFirstIndex != -1) {
                    scrollerIndex = newFirstIndex;
                    updateTabScroller();
                }
                event.stopPropagation();
                return;
            } else if (isClippedTabs()
                    && DOM.eventGetTarget(event) == scrollerNext) {
                int newFirstIndex = tb.scrollRight(scrollerIndex);

                if (newFirstIndex != -1) {
                    scrollerIndex = newFirstIndex;
                    updateTabScroller();
                }
                event.stopPropagation();
                return;
            }
        }
        super.onBrowserEvent(event);
    }

    /**
     * Checks if the tab with the selected index has been scrolled out of the
     * view (on the left side).
     * 
     * @param index
     * @return
     */
    private boolean scrolledOutOfView(int index) {
        return scrollerIndex > index;
    }

    /** For internal use only. May be removed or replaced in the future. */
    public void handleStyleNames(UIDL uidl, AbstractComponentState state) {
        // Add proper stylenames for all elements (easier to prevent unwanted
        // style inheritance)
        if (ComponentStateUtil.hasStyles(state)) {
            final List<String> styles = state.styles;
            if (currentStyle == null || !currentStyle.equals(styles.toString())) {
                currentStyle = styles.toString();
                final String tabsBaseClass = TABS_CLASSNAME;
                String tabsClass = tabsBaseClass;
                final String contentBaseClass = CLASSNAME + "-content";
                String contentClass = contentBaseClass;
                final String decoBaseClass = CLASSNAME + "-deco";
                String decoClass = decoBaseClass;
                for (String style : styles) {
                    tb.addStyleDependentName(style);
                    tabsClass += " " + tabsBaseClass + "-" + style;
                    contentClass += " " + contentBaseClass + "-" + style;
                    decoClass += " " + decoBaseClass + "-" + style;
                }
                DOM.setElementProperty(tabs, "className", tabsClass);
                DOM.setElementProperty(contentNode, "className", contentClass);
                DOM.setElementProperty(deco, "className", decoClass);
                borderW = -1;
            }
        } else {
            tb.setStyleName(CLASSNAME + "-tabs");
            DOM.setElementProperty(tabs, "className", TABS_CLASSNAME);
            DOM.setElementProperty(contentNode, "className", CLASSNAME
                    + "-content");
            DOM.setElementProperty(deco, "className", CLASSNAME + "-deco");
        }

        if (uidl.hasAttribute("hidetabs")) {
            tb.setVisible(false);
            addStyleName(CLASSNAME + "-hidetabs");
        } else {
            tb.setVisible(true);
            removeStyleName(CLASSNAME + "-hidetabs");
        }
    }

    /** For internal use only. May be removed or replaced in the future. */
    public void updateDynamicWidth() {
        // Find width consumed by tabs
        TableCellElement spacerCell = ((TableElement) tb.getElement().cast())
                .getRows().getItem(0).getCells().getItem(tb.getTabCount());

        int spacerWidth = spacerCell.getOffsetWidth();
        DivElement div = (DivElement) spacerCell.getFirstChildElement();

        int spacerMinWidth = spacerCell.getOffsetWidth() - div.getOffsetWidth();

        int tabsWidth = tb.getOffsetWidth() - spacerWidth + spacerMinWidth;

        // Find content width
        Style style = tp.getElement().getStyle();
        String overflow = style.getProperty("overflow");
        style.setProperty("overflow", "hidden");
        style.setPropertyPx("width", tabsWidth);

        boolean hasTabs = tp.getWidgetCount() > 0;

        Style wrapperstyle = null;
        if (hasTabs) {
            wrapperstyle = tp.getWidget(tp.getVisibleWidget()).getElement()
                    .getParentElement().getStyle();
            wrapperstyle.setPropertyPx("width", tabsWidth);
        }
        // Get content width from actual widget

        int contentWidth = 0;
        if (hasTabs) {
            contentWidth = tp.getWidget(tp.getVisibleWidget()).getOffsetWidth();
        }
        style.setProperty("overflow", overflow);

        // Set widths to max(tabs,content)
        if (tabsWidth < contentWidth) {
            tabsWidth = contentWidth;
        }

        int outerWidth = tabsWidth + getContentAreaBorderWidth();

        tabs.getStyle().setPropertyPx("width", outerWidth);
        style.setPropertyPx("width", tabsWidth);
        if (hasTabs) {
            wrapperstyle.setPropertyPx("width", tabsWidth);
        }

        contentNode.getStyle().setPropertyPx("width", tabsWidth);
        super.setWidth(outerWidth + "px");
        updateOpenTabSize();
    }

    @Override
    public void renderTab(final UIDL tabUidl, int index, boolean selected,
            boolean hidden) {
        Tab tab = tb.getTab(index);
        if (tab == null) {
            tab = tb.addTab();
        }
        tab.updateFromUIDL(tabUidl);
        tab.setEnabledOnServer((!disabledTabKeys.contains(tabKeys.get(index))));
        tab.setHiddenOnServer(hidden);

        if (scrolledOutOfView(index)) {
            // Should not set tabs visible if they are scrolled out of view
            hidden = true;
        }
        // Set the current visibility of the tab (in the browser)
        tab.setVisible(!hidden);

        /*
         * Force the width of the caption container so the content will not wrap
         * and tabs won't be too narrow in certain browsers
         */
        tab.recalculateCaptionWidth();

        if (selected) {
            renderContent(tabUidl.getChildUIDL(0));
            tb.selectTab(index);
        }
    }

    /**
     * @deprecated as of 7.1, VTabsheet only keeps the active tab in the DOM
     *             without any place holders.
     */
    @Deprecated
    public class PlaceHolder extends VLabel {
        public PlaceHolder() {
            super("");
        }
    }

    private void renderContent(final UIDL contentUIDL) {
        final ComponentConnector content = client.getPaintable(contentUIDL);
        Widget newWidget = content.getWidget();

        assert tp.getWidgetCount() <= 1;

        if (tp.getWidgetCount() == 0) {
            tp.add(newWidget);
        } else if (tp.getWidget(0) != newWidget) {
            tp.remove(0);
            tp.add(newWidget);
        }

        assert tp.getWidgetCount() <= 1;

        // There's never any other index than 0, but maintaining API for now
        tp.showWidget(0);

        VTabsheet.this.iLayout();
        updateOpenTabSize();
        VTabsheet.this.removeStyleDependentName("loading");
    }

    /** For internal use only. May be removed or replaced in the future. */
    public void updateContentNodeHeight() {
        if (!isDynamicHeight()) {
            int contentHeight = getOffsetHeight();
            contentHeight -= DOM.getElementPropertyInt(deco, "offsetHeight");
            contentHeight -= tb.getOffsetHeight();
            if (contentHeight < 0) {
                contentHeight = 0;
            }

            // Set proper values for content element
            DOM.setStyleAttribute(contentNode, "height", contentHeight + "px");
        } else {
            DOM.setStyleAttribute(contentNode, "height", "");
        }
    }

    public void iLayout() {
        updateTabScroller();
    }

    /**
     * Sets the size of the visible tab (component). As the tab is set to
     * position: absolute (to work around a firefox flickering bug) we must keep
     * this up-to-date by hand.
     * <p>
     * For internal use only. May be removed or replaced in the future.
     */
    public void updateOpenTabSize() {
        /*
         * The overflow=auto element must have a height specified, otherwise it
         * will be just as high as the contents and no scrollbars will appear
         */
        int height = -1;
        int width = -1;
        int minWidth = 0;

        if (!isDynamicHeight()) {
            height = contentNode.getOffsetHeight();
        }
        if (!isDynamicWidth()) {
            width = contentNode.getOffsetWidth() - getContentAreaBorderWidth();
        } else {
            /*
             * If the tabbar is wider than the content we need to use the tabbar
             * width as minimum width so scrollbars get placed correctly (at the
             * right edge).
             */
            minWidth = tb.getOffsetWidth() - getContentAreaBorderWidth();
        }
        tp.fixVisibleTabSize(width, height, minWidth);

    }

    /**
     * Layouts the tab-scroller elements, and applies styles.
     */
    private void updateTabScroller() {
        if (!isDynamicWidth()) {
            ComponentConnector paintable = ConnectorMap.get(client)
                    .getConnector(this);
            DOM.setStyleAttribute(tabs, "width", paintable.getState().width);
        }

        // Make sure scrollerIndex is valid
        if (scrollerIndex < 0 || scrollerIndex > tb.getTabCount()) {
            scrollerIndex = tb.getFirstVisibleTab();
        } else if (tb.getTabCount() > 0
                && tb.getTab(scrollerIndex).isHiddenOnServer()) {
            scrollerIndex = tb.getNextVisibleTab(scrollerIndex);
        }

        boolean scrolled = isScrolledTabs();
        boolean clipped = isClippedTabs();
        if (tb.getTabCount() > 0 && tb.isVisible() && (scrolled || clipped)) {
            DOM.setStyleAttribute(scroller, "display", "");
            DOM.setElementProperty(scrollerPrev, "className",
                    SCROLLER_CLASSNAME + (scrolled ? "Prev" : "Prev-disabled"));
            DOM.setElementProperty(scrollerNext, "className",
                    SCROLLER_CLASSNAME + (clipped ? "Next" : "Next-disabled"));

            // the active tab should be focusable if and only if it is visible
            boolean isActiveTabVisible = scrollerIndex <= activeTabIndex
                    && !isClipped(tb.selected);
            tb.selected.setTabulatorIndex(isActiveTabVisible ? tabulatorIndex
                    : -1);

        } else {
            DOM.setStyleAttribute(scroller, "display", "none");
        }

        if (BrowserInfo.get().isSafari()) {
            // fix tab height for safari, bugs sometimes if tabs contain icons
            String property = tabs.getStyle().getProperty("height");
            if (property == null || property.equals("")) {
                tabs.getStyle().setPropertyPx("height", tb.getOffsetHeight());
            }
            /*
             * another hack for webkits. tabscroller sometimes drops without
             * "shaking it" reproducable in
             * com.vaadin.tests.components.tabsheet.TabSheetIcons
             */
            final Style style = scroller.getStyle();
            style.setProperty("whiteSpace", "normal");
            Scheduler.get().scheduleDeferred(new Command() {

                @Override
                public void execute() {
                    style.setProperty("whiteSpace", "");
                }
            });
        }

    }

    /** For internal use only. May be removed or replaced in the future. */
    public void showAllTabs() {
        scrollerIndex = tb.getFirstVisibleTab();
        for (int i = 0; i < tb.getTabCount(); i++) {
            Tab t = tb.getTab(i);
            if (!t.isHiddenOnServer()) {
                t.setVisible(true);
            }
        }
    }

    private boolean isScrolledTabs() {
        return scrollerIndex > tb.getFirstVisibleTab();
    }

    private boolean isClippedTabs() {
        return (tb.getOffsetWidth() - DOM.getElementPropertyInt((Element) tb
                .getContainerElement().getLastChild().cast(), "offsetWidth")) > getOffsetWidth()
                - (isScrolledTabs() ? scroller.getOffsetWidth() : 0);
    }

    private boolean isClipped(Tab tab) {
        return tab.getAbsoluteLeft() + tab.getOffsetWidth() > getAbsoluteLeft()
                + getOffsetWidth() - scroller.getOffsetWidth();
    }

    @Override
    protected void clearPaintables() {

        int i = tb.getTabCount();
        while (i > 0) {
            tb.removeTab(--i);
        }
        tp.clear();

    }

    @Override
    public Iterator<Widget> getWidgetIterator() {
        return tp.iterator();
    }

    private int borderW = -1;

    /** For internal use only. May be removed or replaced in the future. */
    public int getContentAreaBorderWidth() {
        if (borderW < 0) {
            borderW = Util.measureHorizontalBorder(contentNode);
        }
        return borderW;
    }

    @Override
    public int getTabCount() {
        return tb.getTabCount();
    }

    @Override
    public ComponentConnector getTab(int index) {
        if (tp.getWidgetCount() > index) {
            Widget widget = tp.getWidget(index);
            return ConnectorMap.get(client).getConnector(widget);
        }
        return null;
    }

    @Override
    public void removeTab(int index) {
        tb.removeTab(index);

        // Removing content from tp is handled by the connector
    }

    @Override
    public void onBlur(BlurEvent event) {
<<<<<<< HEAD
        getApplicationConnection().getVTooltip().hideTooltip();

        if (focusedTab != null && event.getSource() instanceof Tab) {
            focusedTab.removeAssistiveDescription();
=======
        if (focusedTab != null && focusedTab == event.getSource()) {
>>>>>>> 401fa5c9
            focusedTab = null;
            if (client.hasEventListeners(this, EventId.BLUR)) {
                client.updateVariable(id, EventId.BLUR, "", true);
            }
        }
    }

    @Override
    public void onFocus(FocusEvent event) {
        if (focusedTab == null && event.getSource() instanceof Tab) {
            focusedTab = (Tab) event.getSource();
            if (client.hasEventListeners(this, EventId.FOCUS)) {
                client.updateVariable(id, EventId.FOCUS, "", true);
            }

            if (focusedTab.hasTooltip()) {
                focusedTab.setAssistiveDescription(getApplicationConnection()
                        .getVTooltip().getUniqueId());
                getApplicationConnection().getVTooltip().showAssistive(
                        focusedTab.getTooltipInfo());
            }
        }
    }

    @Override
    public void focus() {
        tb.getTab(activeTabIndex).focus();
    }

    public void blur() {
        tb.getTab(activeTabIndex).blur();
    }

    @Override
    public void onKeyDown(KeyDownEvent event) {
        if (event.getSource() instanceof Tab) {
            int keycode = event.getNativeEvent().getKeyCode();

            if (!event.isAnyModifierKeyDown()) {
                if (keycode == getPreviousTabKey()) {
                    selectPreviousTab();
                    event.stopPropagation();
                } else if (keycode == getNextTabKey()) {
                    selectNextTab();
                    event.stopPropagation();
                } else if (keycode == getCloseTabKey()) {
                    Tab tab = tb.getTab(activeTabIndex);
                    if (tab.isClosable()) {
                        tab.onClose();
                    }
                } else if (keycode == getSelectTabKey()) {
                    loadTabSheet(focusedTabIndex);
                }
            }
        }
    }

    /**
     * @return The key code of the keyboard shortcut that selects the previous
     *         tab in a focused tabsheet.
     */
    protected int getPreviousTabKey() {
        return KeyCodes.KEY_LEFT;
    }

    protected int getSelectTabKey() {
        return 32; // Space key
    }

    /**
     * @return The key code of the keyboard shortcut that selects the next tab
     *         in a focused tabsheet.
     */
    protected int getNextTabKey() {
        return KeyCodes.KEY_RIGHT;
    }

    /**
     * @return The key code of the keyboard shortcut that closes the currently
     *         selected tab in a focused tabsheet.
     */
    protected int getCloseTabKey() {
        return KeyCodes.KEY_DELETE;
    }

    private void selectPreviousTab() {
        int newTabIndex = focusedTabIndex;
        // Find the previous visible and enabled tab if any.
        do {
            newTabIndex--;
        } while (newTabIndex >= 0 && !canSelectTab(newTabIndex));

        if (newTabIndex >= 0) {
            tb.navigateTab(focusedTabIndex, newTabIndex);
            focusedTabIndex = newTabIndex;

            // If this TabSheet already has focus, set the new selected tab
            // as focused.
            if (focusedTab != null) {
                focusedTab = tb.getTab(focusedTabIndex);
                focusedTab.focus();
            }

            if (isScrolledTabs()) {
                // Scroll until the new focused tab is visible
                while (!tb.getTab(focusedTabIndex).isVisible()) {
                    scrollerIndex = tb.scrollLeft(scrollerIndex);
                }
                updateTabScroller();
            }
        }
    }

    private void selectNextTab() {
        int newTabIndex = focusedTabIndex;
        // Find the next visible and enabled tab if any.
        do {
            newTabIndex++;
        } while (newTabIndex < getTabCount() && !canSelectTab(newTabIndex));

        if (newTabIndex < getTabCount()) {

            tb.navigateTab(focusedTabIndex, newTabIndex);
            focusedTabIndex = newTabIndex;

            // If this TabSheet already has focus, set the new selected tab
            // as focused.
            if (focusedTab != null) {
                focusedTab = tb.getTab(focusedTabIndex);
                focusedTab.focus();
            }

            if (isClippedTabs()) {
                // Scroll until the new active tab is completely visible
                int newScrollerIndex = scrollerIndex;
                while (isClipped(tb.getTab(focusedTabIndex))
                        && newScrollerIndex != -1) {
                    newScrollerIndex = tb.scrollRight(newScrollerIndex);
                }
                scrollerIndex = newScrollerIndex;
                updateTabScroller();
            }
        }
    }
}<|MERGE_RESOLUTION|>--- conflicted
+++ resolved
@@ -1194,14 +1194,10 @@
 
     @Override
     public void onBlur(BlurEvent event) {
-<<<<<<< HEAD
         getApplicationConnection().getVTooltip().hideTooltip();
 
-        if (focusedTab != null && event.getSource() instanceof Tab) {
+        if (focusedTab != null && focusedTab == event.getSource()) {
             focusedTab.removeAssistiveDescription();
-=======
-        if (focusedTab != null && focusedTab == event.getSource()) {
->>>>>>> 401fa5c9
             focusedTab = null;
             if (client.hasEventListeners(this, EventId.BLUR)) {
                 client.updateVariable(id, EventId.BLUR, "", true);
