--- conflicted
+++ resolved
@@ -34,14 +34,11 @@
         Mockito.when(servletContext.getAttribute(Mockito.anyString()))
                 .then(invocationOnMock -> attributeMap
                         .get(invocationOnMock.getArguments()[0].toString()));
-<<<<<<< HEAD
-=======
         Mockito.doAnswer(invocationOnMock -> {
             attributeMap.remove(invocationOnMock.getArguments()[0].toString());
             return null;
         }).when(servletContext).removeAttribute(Mockito.anyString());
 
->>>>>>> 9d8e4226
         Mockito.doAnswer(invocationOnMock -> attributeMap.put(
                 invocationOnMock.getArguments()[0].toString(),
                 invocationOnMock.getArguments()[1])).when(servletContext)
