/**
 * NOTICE: this is an auto-generated file
 *
 * This file has been generated by the `flow:prepare-frontend` maven goal.
 * This file will be overwritten on every run. Any custom changes should be made to webpack.config.js
 */
const fs = require('fs');
const CopyWebpackPlugin = require('copy-webpack-plugin');
const HtmlWebpackPlugin = require('html-webpack-plugin');
const ScriptExtHtmlWebpackPlugin = require('script-ext-html-webpack-plugin');
const CompressionPlugin = require('compression-webpack-plugin');

const path = require('path');
const baseDir = path.resolve(__dirname);

// the folder of app resources:
//  - flow templates for classic Flow
//  - client code with index.html and index.[ts/js] for CCDM
const frontendFolder = '[to-be-generated-by-flow]';
const fileNameOfTheFlowGeneratedMainEntryPoint = '[to-be-generated-by-flow]';
const mavenOutputFolderForFlowBundledFiles = '[to-be-generated-by-flow]';
const useClientSideIndexFileForBootstrapping = '[to-be-generated-by-flow]';
const clientSideIndexHTML = '[to-be-generated-by-flow]';
const clientSideIndexEntryPoint = '[to-be-generated-by-flow]';
// public path for resources, must match Flow VAADIN_BUILD
const build = 'build';
// public path for resources, must match the request used in flow to get the /build/stats.json file
const config = 'config';
// folder for outputting index.[ts/js] bundle, etc.
const buildFolder = `${mavenOutputFolderForFlowBundledFiles}/${build}`;
// folder for outputting stats.json
const confFolder = `${mavenOutputFolderForFlowBundledFiles}/${config}`;
// file which is used by flow to read templates for server `@Id` binding
const statsFile = `${confFolder}/stats.json`;
// make sure that build folder exists before outputting anything
const mkdirp = require('mkdirp');
mkdirp(buildFolder);
mkdirp(confFolder);

const devMode = process.argv.find(v => v.indexOf('webpack-dev-server') >= 0);
let stats;

const watchDogPrefix = '--watchDogPort=';
let watchDogPort = process.argv.find(v => v.indexOf(watchDogPrefix) >= 0);
if (watchDogPort){
    watchDogPort = watchDogPort.substr(watchDogPrefix.length);
}

const net = require('net');

function setupWatchDog(){
    var client = new net.Socket();
    client.connect(watchDogPort, 'localhost');

    client.on('error', function(){
        console.log("Watchdog connection error. Terminating webpack process...");
        client.destroy();
        process.exit(0);
    });

    client.on('close', function() {
        client.destroy();
        setupWatchDog();
    });  
}

if (watchDogPort){
    setupWatchDog();
}


exports = {
  frontendFolder: `${frontendFolder}`,
  buildFolder: `${buildFolder}`,
  confFolder: `${confFolder}`
};

module.exports = {
  mode: 'production',
  context: frontendFolder,
  entry: {
    bundle: useClientSideIndexFileForBootstrapping ? clientSideIndexEntryPoint : fileNameOfTheFlowGeneratedMainEntryPoint
  },

  output: {
    filename: `${build}/vaadin-[name]-[contenthash].cache.js`,
    path: mavenOutputFolderForFlowBundledFiles,
    publicPath: 'VAADIN/',
  },

  resolve: {
    extensions: ['.ts', '.js'],
    alias: {
      Frontend: frontendFolder
    }
  },

  devServer: {
    // webpack-dev-server serves ./ ,  webpack-generated,  and java webapp
    contentBase: [mavenOutputFolderForFlowBundledFiles, 'src/main/webapp'],
    after: function(app, server) {
      app.get(`/stats.json`, function(req, res) {
        res.json(stats);
      });
      app.get(`/stats.hash`, function(req, res) {
        res.json(stats.hash.toString());
      });
      app.get(`/assetsByChunkName`, function(req, res) {
        res.json(stats.assetsByChunkName);
      });
      app.get(`/stop`, function(req, res) {
        // eslint-disable-next-line no-console
        console.log("Stopped 'webpack-dev-server'");
        process.exit(0);
      });
    }
  },

  module: {
    rules: [
      {
        test: /\.ts$/,
        use: [
          'awesome-typescript-loader'
        ]
      },
      {
        test: /\.css$/i,
        use: ['raw-loader']
      }
    ]
  },
  performance: {
    maxEntrypointSize: 2097152, // 2MB
    maxAssetSize: 2097152 // 2MB
  },
  plugins: [
    // Generate compressed bundles when not devMode
    ...(devMode ? [] : [new CompressionPlugin()]),

<<<<<<< HEAD
    // Transpile with babel, and produce different bundles per browser
    new BabelMultiTargetPlugin({
      babel: {
        plugins: [
          // workaround for Safari 10 scope issue (https://bugs.webkit.org/show_bug.cgi?id=159270)
          "@babel/plugin-transform-block-scoping",

          // Edge does not support spread '...' syntax in object literals (#7321)
          "@babel/plugin-proposal-object-rest-spread"
        ],

        presetOptions: {
          useBuiltIns: false // polyfills are provided from webcomponents-loader.js
        }
      },
      targets: {
        'es6': { // Evergreen browsers
          browsers: [
            // It guarantees that babel outputs pure es6 in bundle and in stats.json
            // In the case of browsers no supporting certain feature it will be
            // covered by the webcomponents-loader.js
            'last 1 Chrome major versions'
          ],
        },
        'es5': { // IE11
          browsers: [
            'ie 11'
          ],
          tagAssetsWithKey: true, // append a suffix to the file name
        }
      }
    }),

=======
>>>>>>> dc9b74e1
    // Generates the stats file for flow `@Id` binding.
    function (compiler) {
      compiler.hooks.afterEmit.tapAsync("FlowIdPlugin", (compilation, done) => {
        let statsJson = compilation.getStats().toJson();
        // Get bundles as accepted keys 
        let acceptedKeys = statsJson.assets.filter(asset => asset.chunks.length > 0)
          .map(asset => asset.chunks).reduce((acc, val) => acc.concat(val), []);

        // Collect all modules for the given keys
        const modules = collectModules(statsJson, acceptedKeys);

        if (!devMode) {
          let customStats = {
            hash: statsJson.hash,
            assetsByChunkName: statsJson.assetsByChunkName,
            modules: modules
          };
          // eslint-disable-next-line no-console
          console.log("         Emitted " + statsFile);
          fs.writeFile(statsFile, JSON.stringify(customStats, null, 1), done);
        } else {
          // eslint-disable-next-line no-console
          console.log("         Serving the 'stats.json' file dynamically.");

          // Collect accepted chunks and their modules
          const chunks = collectChunks(statsJson, acceptedKeys);
          let customStats = {
            hash: statsJson.hash,
            assetsByChunkName: statsJson.assetsByChunkName,
            chunks: chunks,
            modules: modules
          };
          stats = customStats;
          done();
        }
      });
    },

    // Copy webcomponents polyfills. They are not bundled because they
    // have its own loader based on browser quirks.
    new CopyWebpackPlugin([{
      from: `${baseDir}/node_modules/@webcomponents/webcomponentsjs`,
      to: `${build}/webcomponentsjs/`
    }]),

    // Includes JS output bundles into "index.html"
    useClientSideIndexFileForBootstrapping && new HtmlWebpackPlugin({
      template: clientSideIndexHTML,
      inject: 'head'
    }),
    useClientSideIndexFileForBootstrapping && new ScriptExtHtmlWebpackPlugin({
      defaultAttribute: 'defer'
    }),
  ].filter(Boolean)
};

/**
 * Collect chunk data for accepted chunk ids.
 * @param statsJson full stats.json content
 * @param acceptedKeys chunk ids that are accepted
 * @returns slimmed down chunks
 */
function collectChunks(statsJson, acceptedChunks) {
  const chunks = [];
  // only handle chunks if they exist for stats
  if (statsJson.chunks) {
    statsJson.chunks.forEach(function (chunk) {
      // Acc chunk if chunk id is in accepted chunks
      if (acceptedChunks.includes(chunk.id)) {
        const modules = [];
        // Add all modules for chunk as slimmed down modules
        chunk.modules.forEach(function (module) {
          const slimModule = {
            id: module.id,
            name: module.name,
            source: module.source,
          };
          modules.push(slimModule);
        });
        const slimChunk = {
          id: chunk.id,
          names: chunk.names,
          files: chunk.files,
          hash: chunk.hash,
          modules: modules
        }
        chunks.push(slimChunk);
      }
    });
  }
  return chunks;
}

/**
 * Collect all modules that are for a chunk in  acceptedChunks.
 * @param statsJson full stats.json
 * @param acceptedChunks chunk names that are accepted for modules
 * @returns slimmed down modules
 */
function collectModules(statsJson, acceptedChunks) {
  let modules = [];
  // skip if no modules defined
  if (statsJson.modules) {
    statsJson.modules.forEach(function (module) {
      // Add module if module chunks contain an accepted chunk and the module is generated-flow-imports.js module
      if (module.chunks.filter(key => acceptedChunks.includes(key)).length > 0
          && (module.name.includes("generated-flow-imports.js") || module.name.includes("generated-flow-imports-fallback.js"))) {
        let subModules = [];
        // Create sub modules only if they are available
        if (module.modules) {
          module.modules.forEach(function (module) {
            const subModule = {
              name: module.name,
              source: module.source
            };
            subModules.push(subModule);
          });
        }
        const slimModule = {
          id: module.id,
          name: module.name,
          source: module.source,
          modules: subModules
        };
        modules.push(slimModule);
      }
    });
  }
  return modules;
}<|MERGE_RESOLUTION|>--- conflicted
+++ resolved
@@ -138,7 +138,6 @@
     // Generate compressed bundles when not devMode
     ...(devMode ? [] : [new CompressionPlugin()]),
 
-<<<<<<< HEAD
     // Transpile with babel, and produce different bundles per browser
     new BabelMultiTargetPlugin({
       babel: {
@@ -172,13 +171,11 @@
       }
     }),
 
-=======
->>>>>>> dc9b74e1
     // Generates the stats file for flow `@Id` binding.
     function (compiler) {
       compiler.hooks.afterEmit.tapAsync("FlowIdPlugin", (compilation, done) => {
         let statsJson = compilation.getStats().toJson();
-        // Get bundles as accepted keys 
+        // Get bundles as accepted keys
         let acceptedKeys = statsJson.assets.filter(asset => asset.chunks.length > 0)
           .map(asset => asset.chunks).reduce((acc, val) => acc.concat(val), []);
 
