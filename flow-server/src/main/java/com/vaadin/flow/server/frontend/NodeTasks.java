/*
 * Copyright 2000-2020 Vaadin Ltd.
 *
 * Licensed under the Apache License, Version 2.0 (the "License"); you may not
 * use this file except in compliance with the License. You may obtain a copy of
 * the License at
 *
 * http://www.apache.org/licenses/LICENSE-2.0
 *
 * Unless required by applicable law or agreed to in writing, software
 * distributed under the License is distributed on an "AS IS" BASIS, WITHOUT
 * WARRANTIES OR CONDITIONS OF ANY KIND, either express or implied. See the
 * License for the specific language governing permissions and limitations under
 * the License.
 */

package com.vaadin.flow.server.frontend;

import java.io.File;
import java.io.Serializable;
import java.util.ArrayList;
import java.util.Collection;
import java.util.Objects;
import java.util.Set;

import com.vaadin.flow.server.ExecutionFailedException;
import com.vaadin.flow.server.frontend.scanner.ClassFinder;
import com.vaadin.flow.server.frontend.scanner.FrontendDependenciesScanner;

import elemental.json.JsonObject;

import static com.vaadin.flow.server.frontend.FrontendUtils.DEFAULT_FRONTEND_DIR;
import static com.vaadin.flow.server.frontend.FrontendUtils.DEFAULT_GENERATED_DIR;
import static com.vaadin.flow.server.frontend.FrontendUtils.IMPORTS_NAME;
import static com.vaadin.flow.server.frontend.FrontendUtils.PARAM_FRONTEND_DIR;
import static com.vaadin.flow.server.frontend.FrontendUtils.PARAM_GENERATED_DIR;

/**
 * An executor that it's run when the servlet context is initialised in dev-mode
 * or when flow-maven-plugin goals are run. It can chain a set of task to run.
 *
 * @since 2.0
 */
public class NodeTasks implements FallibleCommand {

    /**
     * Build a <code>NodeExecutor</code> instance.
     */
    public static class Builder implements Serializable {

        private final ClassFinder classFinder;

        private final File frontendDirectory;

        private File webpackOutputDirectory = null;

        private String webpackTemplate = null;

        private String webpackGeneratedTemplate = null;

        private boolean enablePackagesUpdate = false;

        private boolean createMissingPackageJson = false;

        private boolean enableImportsUpdate = false;

        private boolean runNpmInstall = false;

        private Set<File> jarFiles = null;

        private boolean generateEmbeddableWebComponents = true;

        private boolean cleanNpmFiles = false;

        private File flowResourcesFolder = null;

        private File localResourcesFolder = null;

        private boolean useByteCodeScanner = false;

        private JsonObject tokenFileData;

        private File tokenFile;

<<<<<<< HEAD
        private boolean enablePnpm;
=======
        private File connectJavaSourceFolder;

        private File connectGeneratedOpenApiFile;

        private File connectApplicationProperties;

        private File connectClientTsApiFolder;

        private boolean disablePnpm;
>>>>>>> 0edbb22f

        /**
         * Directory for for npm and folders and files.
         */
        public final File npmFolder;

        /**
         * Directory where generated files are written.
         */
        public final File generatedFolder;

        /**
         * Is in client-side bootstrapping mode.
         */
        private boolean useDeprecatedV14Bootstrapping;

        /**
         * Create a builder instance given an specific npm folder.
         *
         * @param classFinder
         *            a class finder
         * @param npmFolder
         *            folder with the `package.json` file
         */
        public Builder(ClassFinder classFinder, File npmFolder) {
            this(classFinder, npmFolder, new File(npmFolder, System
                    .getProperty(PARAM_GENERATED_DIR, DEFAULT_GENERATED_DIR)));
        }

        /**
         * Create a builder instance with custom npmFolder and generatedPath
         *
         * @param classFinder
         *            a class finder
         * @param npmFolder
         *            folder with the `package.json` file
         * @param generatedPath
         *            folder where flow generated files will be placed.
         */
        public Builder(ClassFinder classFinder, File npmFolder,
                File generatedPath) {
            this(classFinder, npmFolder, generatedPath,
                    new File(npmFolder,
                            System.getProperty(PARAM_FRONTEND_DIR,
                                    DEFAULT_FRONTEND_DIR)));
        }

        /**
         * Create a builder instance with all parameters.
         *
         * @param classFinder
         *            a class finder
         * @param npmFolder
         *            folder with the `package.json` file
         * @param generatedPath
         *            folder where flow generated files will be placed.
         * @param frontendDirectory
         *            a directory with project's frontend files
         */
        public Builder(ClassFinder classFinder, File npmFolder,
                File generatedPath, File frontendDirectory) {
            this.classFinder = classFinder;
            this.npmFolder = npmFolder;
            this.generatedFolder = generatedPath.isAbsolute() ? generatedPath
                    : new File(npmFolder, generatedPath.getPath());
            this.frontendDirectory = frontendDirectory.isAbsolute()
                    ? frontendDirectory
                    : new File(npmFolder, frontendDirectory.getPath());
        }

        /**
         * Creates a <code>NodeExecutor</code> using this configuration.
         *
         * @return a <code>NodeExecutor</code> instance
         */
        public NodeTasks build() {
            return new NodeTasks(this);
        }

        /**
         * Sets the webpack related properties.
         *
         * @param webpackOutputDirectory
         *            the directory to set for webpack to output its build
         *            results.
         * @param webpackTemplate
         *            name of the webpack resource to be used as template when
         *            creating the <code>webpack.config.js</code> file.
         * @param webpackGeneratedTemplate
         *            name of the webpack resource to be used as template when
         *            creating the <code>webpack.generated.js</code> file.
         * @return this builder
         */
        public Builder withWebpack(File webpackOutputDirectory,
                String webpackTemplate, String webpackGeneratedTemplate) {
            this.webpackOutputDirectory = webpackOutputDirectory;
            this.webpackTemplate = webpackTemplate;
            this.webpackGeneratedTemplate = webpackGeneratedTemplate;
            return this;
        }

        /**
         * Sets whether to enable packages and webpack file updates. Default is
         * <code>true</code>.
         *
         * @param enablePackagesUpdate
         *            <code>true</code> to enable packages and webpack update,
         *            otherwise <code>false</code>
         * @return this builder
         */
        public Builder enablePackagesUpdate(boolean enablePackagesUpdate) {
            this.enablePackagesUpdate = enablePackagesUpdate;
            return this;
        }

        /**
         * Sets whether to perform always perform clean up procedure. Default is
         * <code>false</code>. When the value is false, npm related files will
         * only be removed when a platform version update is detected.
         *
         * @param forceClean
         *            <code>true</code> to clean npm files always, otherwise
         *            <code>false</code>
         * @return this builder
         */
        public Builder enableNpmFileCleaning(boolean forceClean) {
            this.cleanNpmFiles = forceClean;
            return this;
        }

        /**
         * Sets whether to enable imports file update. Default is
         * <code>false</code>. This will also enable creation of missing package
         * files if set to true.
         *
         * @param enableImportsUpdate
         *            <code>true</code> to enable imports file update, otherwise
         *            <code>false</code>
         * @return this builder
         */
        public Builder enableImportsUpdate(boolean enableImportsUpdate) {
            this.enableImportsUpdate = enableImportsUpdate;
            this.createMissingPackageJson = enableImportsUpdate
                    || createMissingPackageJson;
            return this;
        }

        /**
         * Sets whether run <code>npm install</code> after updating
         * dependencies.
         *
         * @param runNpmInstall
         *            run npm install. Default is <code>false</code>
         * @return the builder
         */
        public Builder runNpmInstall(boolean runNpmInstall) {
            this.runNpmInstall = runNpmInstall;
            return this;
        }

        /**
         * Sets the appropriate npm package folder for copying flow resources in
         * jars.
         *
         * @param flowResourcesFolder
         *            target folder
         * @return the builder
         */
        public Builder withFlowResourcesFolder(File flowResourcesFolder) {
            this.flowResourcesFolder = flowResourcesFolder
                    .isAbsolute() ? flowResourcesFolder
                            : new File(npmFolder,
                                    flowResourcesFolder.getPath());
            return this;
        }

        /**
         * Sets whether copy resources from classpath to the appropriate npm
         * package folder so as they are available for webpack build.
         *
         * @param jars
         *            set of class nodes to be visited. Not {@code null}
         *
         * @return the builder
         */
        public Builder copyResources(Set<File> jars) {
            Objects.requireNonNull(jars, "Parameter 'jars' must not be null!");
            this.jarFiles = jars;
            return this;
        }

        /**
         * Sets whether to collect and package
         * {@link com.vaadin.flow.component.WebComponentExporter} dependencies.
         *
         * @param generateEmbeddableWebComponents
         *            collect dependencies. Default is {@code true}
         * @return the builder
         */
        public Builder withEmbeddableWebComponents(
                boolean generateEmbeddableWebComponents) {
            this.generateEmbeddableWebComponents = generateEmbeddableWebComponents;
            return this;
        }

        /**
         * Sets whether to create the package file if missing.
         *
         * @param create
         *            create the package
         * @return the builder
         */
        public Builder createMissingPackageJson(boolean create) {
            this.createMissingPackageJson = create;
            return this;
        }

        /**
         * Set local frontend files to be copied from given folder.
         *
         * @param localResourcesFolder
         *            folder to copy local frontend files from
         * @return the builder, for chaining
         */
        public Builder copyLocalResources(File localResourcesFolder) {
            this.localResourcesFolder = localResourcesFolder;
            return this;
        }

        /**
         * Enable useDeprecatedV14Bootstrapping which uses `frontend/index` as the entry
         * point.
         *
         * @param useDeprecatedV14Bootstrapping
         *            <code>true</code> to enable the mode, false otherwise.
         * @return the builder, for chaining
         */
        public Builder enableClientSideMode(boolean useDeprecatedV14Bootstrapping) {
            this.useDeprecatedV14Bootstrapping = useDeprecatedV14Bootstrapping;
            return this;
        }

        /**
         * Set the folder where Ts files should be generated.
         *
         * @param connectClientTsApiFolder
         *            folder for Ts files in the frontend.
         * @return the builder, for chaining
         */
        public Builder withConnectClientTsApiFolder(
                File connectClientTsApiFolder) {
            this.connectClientTsApiFolder = connectClientTsApiFolder;
            return this;
        }

        /**
         * Set application properties file for Spring project.
         *
         * @param applicationProperties
         *            application properties file.
         * @return this builder, for chaining
         */
        public Builder withConnectApplicationProperties(
                File applicationProperties) {
            this.connectApplicationProperties = applicationProperties;
            return this;
        }

        /**
         * Set output location for the generated OpenAPI file.
         *
         * @param generatedOpenApiFile
         *            the generated output file.
         * @return the builder, for chaining
         */
        public Builder withConnectGeneratedOpenApiJson(
                File generatedOpenApiFile) {
            this.connectGeneratedOpenApiFile = generatedOpenApiFile;
            return this;
        }

        /**
         * Set source paths that OpenAPI generator searches for connect
         * endpoints.
         *
         * @param connectJavaSourceFolder
         *            java source folder
         * @return the builder, for chaining
         */
        public Builder withConnectJavaSourceFolder(
                File connectJavaSourceFolder) {
            this.connectJavaSourceFolder = connectJavaSourceFolder;
            return this;
        }

        /**
         * Sets frontend scanner strategy: byte code scanning strategy is used
         * if {@code byteCodeScanner} is {@code true}, full classpath scanner
         * strategy is used otherwise (by default).
         *
         * @param byteCodeScanner
         *            if {@code true} then byte code scanner is used, full
         *            scanner is used otherwise (by default).
         * @return the builder, for chaining
         */
        public Builder useByteCodeScanner(boolean byteCodeScanner) {
            this.useByteCodeScanner = byteCodeScanner;
            return this;
        }

        /**
         * Fill token file data into the provided {@code object}.
         *
         * @param object
         *            the object to fill with token file data
         * @return the builder, for chaining
         */
        public Builder populateTokenFileData(JsonObject object) {
            tokenFileData = object;
            return this;
        }

        /**
         * Sets the token file (flow-build-info.json) path.
         *
         * @param tokenFile
         *            token file path
         * @return the builder, for chaining
         */
        public Builder withTokenFile(File tokenFile) {
            this.tokenFile = tokenFile;
            return this;
        }

        /**
         * Enables pnpm tool.
         * <p>
         * "pnpm" will be used instead of "npm".
         *
         * @param enable
         *            enables pnpm.
         * @return the builder, for chaining
         */
        public Builder enablePnpm(boolean enable) {
            enablePnpm = enable;
            return this;
        }
    }

    private final Collection<FallibleCommand> commands = new ArrayList<>();

    private NodeTasks(Builder builder) {

        ClassFinder classFinder = new ClassFinder.CachedClassFinder(
                builder.classFinder);
        FrontendDependenciesScanner frontendDependencies = null;

        if (builder.enablePackagesUpdate || builder.enableImportsUpdate) {
            if (builder.generateEmbeddableWebComponents) {
                FrontendWebComponentGenerator generator = new FrontendWebComponentGenerator(
                        classFinder);
                generator.generateWebComponents(builder.generatedFolder);
            }

            frontendDependencies = new FrontendDependenciesScanner.FrontendDependenciesScannerFactory()
                    .createScanner(!builder.useByteCodeScanner, classFinder,
                            builder.generateEmbeddableWebComponents);
        }

        if (builder.createMissingPackageJson) {
            TaskCreatePackageJson packageCreator = new TaskCreatePackageJson(
                    builder.npmFolder, builder.generatedFolder,
                    builder.flowResourcesFolder);
            commands.add(packageCreator);
        }

        if (builder.useDeprecatedV14Bootstrapping) {
            addBootstrapTasks(builder);

            if (builder.connectJavaSourceFolder != null
                    && builder.connectJavaSourceFolder.exists()
                    && builder.connectGeneratedOpenApiFile != null) {
                addConnectServicesTasks(builder);
            }
        }

        if (builder.enablePackagesUpdate) {
            TaskUpdatePackages packageUpdater = new TaskUpdatePackages(
                    classFinder, frontendDependencies, builder.npmFolder,
<<<<<<< HEAD
                    builder.generatedFolder, builder.cleanNpmFiles,
                    builder.enablePnpm);
=======
                    builder.generatedFolder, builder.flowResourcesFolder,
                    builder.cleanNpmFiles,
                    builder.disablePnpm);
>>>>>>> 0edbb22f
            commands.add(packageUpdater);

            if (builder.runNpmInstall) {
                commands.add(new TaskRunNpmInstall(packageUpdater,
                        builder.enablePnpm));
            }
        }



        if (builder.jarFiles != null) {
            commands.add(new TaskCopyFrontendFiles(
                    builder.flowResourcesFolder, builder.jarFiles));

            if (builder.localResourcesFolder != null) {
                commands.add(new TaskCopyLocalFrontendFiles(
                        builder.flowResourcesFolder,
                        builder.localResourcesFolder));
            }
        }

        if (builder.webpackTemplate != null
                && !builder.webpackTemplate.isEmpty()) {
            commands.add(new TaskUpdateWebpack(builder.frontendDirectory,
                    builder.npmFolder, builder.webpackOutputDirectory,
                    builder.webpackTemplate, builder.webpackGeneratedTemplate,
                    new File(builder.generatedFolder, IMPORTS_NAME), builder.useDeprecatedV14Bootstrapping));
        }

        if (builder.enableImportsUpdate) {
            commands.add(
                    new TaskUpdateImports(classFinder, frontendDependencies,
                            finder -> getFallbackScanner(builder, finder),
                            builder.npmFolder, builder.generatedFolder,
                            builder.frontendDirectory, builder.tokenFile,
<<<<<<< HEAD
                            builder.tokenFileData, builder.enablePnpm));
=======
                            builder.tokenFileData, builder.disablePnpm));
        }
    }

    private void addBootstrapTasks(Builder builder) {
        File outputDirectory = new File(builder.npmFolder,
                FrontendUtils.TARGET);
        TaskGenerateIndexHtml taskGenerateIndexHtml = new TaskGenerateIndexHtml(
                builder.frontendDirectory, outputDirectory);
        commands.add(taskGenerateIndexHtml);
        TaskGenerateIndexTs taskGenerateIndexTs = new TaskGenerateIndexTs(
                builder.frontendDirectory,
                new File(builder.generatedFolder, IMPORTS_NAME),
                outputDirectory);
        commands.add(taskGenerateIndexTs);

        TaskGenerateTsConfig taskGenerateTsConfig = new TaskGenerateTsConfig(
                builder.frontendDirectory, builder.npmFolder, outputDirectory);
        commands.add(taskGenerateTsConfig);
    }
>>>>>>> 0edbb22f

    private void addConnectServicesTasks(Builder builder) {
        TaskGenerateOpenApi taskGenerateOpenApi = new TaskGenerateOpenApi(
                builder.connectApplicationProperties,
                builder.connectJavaSourceFolder,
                builder.classFinder.getClassLoader(),
                builder.connectGeneratedOpenApiFile);
        commands.add(taskGenerateOpenApi);

        if (builder.connectClientTsApiFolder != null) {
            TaskGenerateConnect taskGenerateConnectTs = new TaskGenerateConnect(
                    builder.connectApplicationProperties,
                    builder.connectGeneratedOpenApiFile,
                    builder.connectClientTsApiFolder);
            commands.add(taskGenerateConnectTs);
        }
    }

    private FrontendDependenciesScanner getFallbackScanner(Builder builder,
            ClassFinder finder) {
        if (builder.useByteCodeScanner) {
            return new FrontendDependenciesScanner.FrontendDependenciesScannerFactory()
                    .createScanner(true, finder,
                            builder.generateEmbeddableWebComponents);
        } else {
            return null;
        }
    }

    @Override
    public void execute() throws ExecutionFailedException {
        for (FallibleCommand command : commands) {
            command.execute();
        }
    }

}<|MERGE_RESOLUTION|>--- conflicted
+++ resolved
@@ -82,9 +82,8 @@
 
         private File tokenFile;
 
-<<<<<<< HEAD
         private boolean enablePnpm;
-=======
+
         private File connectJavaSourceFolder;
 
         private File connectGeneratedOpenApiFile;
@@ -93,8 +92,6 @@
 
         private File connectClientTsApiFolder;
 
-        private boolean disablePnpm;
->>>>>>> 0edbb22f
 
         /**
          * Directory for for npm and folders and files.
@@ -137,9 +134,8 @@
         public Builder(ClassFinder classFinder, File npmFolder,
                 File generatedPath) {
             this(classFinder, npmFolder, generatedPath,
-                    new File(npmFolder,
-                            System.getProperty(PARAM_FRONTEND_DIR,
-                                    DEFAULT_FRONTEND_DIR)));
+                    new File(npmFolder, System.getProperty(PARAM_FRONTEND_DIR,
+                            DEFAULT_FRONTEND_DIR)));
         }
 
         /**
@@ -484,14 +480,9 @@
         if (builder.enablePackagesUpdate) {
             TaskUpdatePackages packageUpdater = new TaskUpdatePackages(
                     classFinder, frontendDependencies, builder.npmFolder,
-<<<<<<< HEAD
-                    builder.generatedFolder, builder.cleanNpmFiles,
-                    builder.enablePnpm);
-=======
                     builder.generatedFolder, builder.flowResourcesFolder,
                     builder.cleanNpmFiles,
-                    builder.disablePnpm);
->>>>>>> 0edbb22f
+                    builder.enablePnpm);
             commands.add(packageUpdater);
 
             if (builder.runNpmInstall) {
@@ -527,10 +518,7 @@
                             finder -> getFallbackScanner(builder, finder),
                             builder.npmFolder, builder.generatedFolder,
                             builder.frontendDirectory, builder.tokenFile,
-<<<<<<< HEAD
                             builder.tokenFileData, builder.enablePnpm));
-=======
-                            builder.tokenFileData, builder.disablePnpm));
         }
     }
 
@@ -550,7 +538,6 @@
                 builder.frontendDirectory, builder.npmFolder, outputDirectory);
         commands.add(taskGenerateTsConfig);
     }
->>>>>>> 0edbb22f
 
     private void addConnectServicesTasks(Builder builder) {
         TaskGenerateOpenApi taskGenerateOpenApi = new TaskGenerateOpenApi(
