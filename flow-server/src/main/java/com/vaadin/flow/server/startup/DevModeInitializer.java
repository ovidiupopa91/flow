/*
 * Copyright 2000-2018 Vaadin Ltd.
 *
 * Licensed under the Apache License, Version 2.0 (the "License"); you may not
 * use this file except in compliance with the License. You may obtain a copy of
 * the License at
 *
 * http://www.apache.org/licenses/LICENSE-2.0
 *
 * Unless required by applicable law or agreed to in writing, software
 * distributed under the License is distributed on an "AS IS" BASIS, WITHOUT
 * WARRANTIES OR CONDITIONS OF ANY KIND, either express or implied. See the
 * License for the specific language governing permissions and limitations under
 * the License.
 */
package com.vaadin.flow.server.startup;

import javax.servlet.ServletContainerInitializer;
import javax.servlet.ServletContext;
import javax.servlet.ServletContextEvent;
import javax.servlet.ServletContextListener;
import javax.servlet.ServletException;
import javax.servlet.ServletRegistration;
import javax.servlet.annotation.HandlesTypes;
import javax.servlet.annotation.WebListener;

import java.io.File;
import java.io.IOException;
import java.io.Serializable;
import java.io.UncheckedIOException;
import java.lang.annotation.Annotation;
import java.net.URL;
import java.net.URLDecoder;
import java.nio.charset.StandardCharsets;
import java.util.Collection;
import java.util.Collections;
import java.util.Enumeration;
import java.util.HashSet;
import java.util.Set;
import java.util.regex.Matcher;
import java.util.regex.Pattern;
import java.util.stream.Collectors;
import java.util.stream.Stream;

import org.apache.commons.io.FileUtils;
import org.slf4j.Logger;
import org.slf4j.LoggerFactory;

import com.vaadin.flow.component.WebComponentExporter;
import com.vaadin.flow.component.dependency.JsModule;
import com.vaadin.flow.component.dependency.NpmPackage;
import com.vaadin.flow.function.DeploymentConfiguration;
import com.vaadin.flow.router.Route;
import com.vaadin.flow.server.Constants;
import com.vaadin.flow.server.DevModeHandler;
import com.vaadin.flow.server.ExecutionFailedException;
import com.vaadin.flow.server.UIInitListener;
import com.vaadin.flow.server.VaadinContext;
import com.vaadin.flow.server.VaadinServiceInitListener;
import com.vaadin.flow.server.VaadinServlet;
import com.vaadin.flow.server.VaadinServletContext;
import com.vaadin.flow.server.frontend.FrontendUtils;
import com.vaadin.flow.server.frontend.NodeTasks;
import com.vaadin.flow.server.frontend.NodeTasks.Builder;
import com.vaadin.flow.server.frontend.scanner.ClassFinder.DefaultClassFinder;
import com.vaadin.flow.server.startup.ServletDeployer.StubServletConfig;

import static com.vaadin.flow.server.Constants.PACKAGE_JSON;
import static com.vaadin.flow.server.Constants.RESOURCES_FRONTEND_DEFAULT;
import static com.vaadin.flow.server.frontend.FrontendUtils.DEFAULT_FRONTEND_DIR;
import static com.vaadin.flow.server.frontend.FrontendUtils.DEFAULT_GENERATED_DIR;
import static com.vaadin.flow.server.frontend.FrontendUtils.PARAM_FRONTEND_DIR;
import static com.vaadin.flow.server.frontend.FrontendUtils.PARAM_GENERATED_DIR;
import static com.vaadin.flow.server.frontend.FrontendUtils.WEBPACK_GENERATED;

/**
 * Servlet initializer starting node updaters as well as the webpack-dev-mode
 * server.
 */
@HandlesTypes({ Route.class, NpmPackage.class, NpmPackage.Container.class,
        WebComponentExporter.class, UIInitListener.class,
        VaadinServiceInitListener.class })
@WebListener
public class DevModeInitializer implements ServletContainerInitializer,
        Serializable, ServletContextListener {

    static class DevModeClassFinder extends DefaultClassFinder {

        private static final Set<String> APPLICABLE_CLASS_NAMES = Collections
                .unmodifiableSet(calculateApplicableClassNames());

        public DevModeClassFinder(Set<Class<?>> classes) {
            super(classes);
        }

        @Override
        public Set<Class<?>> getAnnotatedClasses(
                Class<? extends Annotation> annotation) {
            ensureImplementation(annotation);
            return super.getAnnotatedClasses(annotation);
        }

        @Override
        public <T> Set<Class<? extends T>> getSubTypesOf(Class<T> type) {
            ensureImplementation(type);
            return super.getSubTypesOf(type);
        }

        private void ensureImplementation(Class<?> clazz) {
            if (!APPLICABLE_CLASS_NAMES.contains(clazz.getName())) {
                throw new IllegalArgumentException("Unexpected class name "
                        + clazz + ". Implementation error: the class finder "
                        + "instance is not aware of this class. "
                        + "Fix @HandlesTypes annotation value for "
                        + DevModeInitializer.class.getName());
            }
        }

        private static Set<String> calculateApplicableClassNames() {
            HandlesTypes handlesTypes = DevModeInitializer.class
                    .getAnnotation(HandlesTypes.class);
            return Stream.of(handlesTypes.value()).map(Class::getName)
                    .collect(Collectors.toSet());
        }
    }

    /**
     * The classes that were visited when determining which frontend resources
     * are actually used.
     */
    public static class VisitedClasses implements Serializable {
        private Set<String> visitedClassNames;

        /**
         * Creates a new instance based on a set of class names.
         *
         * @param visitedClassNames
         *            the set of visited class names, not <code>null</code>
         */
        public VisitedClasses(Set<String> visitedClassNames) {
            assert visitedClassNames != null;
            this.visitedClassNames = visitedClassNames;
        }

        /**
         * Checks whether all dependency annotations of the provided class have
         * been visited.
         *
         * @param dependencyClass
         *            the class to check
         * @return <code>true</code> if all dependencies of the class have been
         *         visited, <code>false</code> otherwise
         */
        public boolean allDependenciesVisited(Class<?> dependencyClass) {
            if (visitedClassNames.contains(dependencyClass.getName())) {
                return true;
            }

            /*
             * Not being visited is only a problem if the class has own
             * dependency annotations or the parent class has problems.
             */
            if (dependencyClass
                    .getDeclaredAnnotationsByType(JsModule.class).length != 0) {
                return false;
            }

            Class<?> superclass = dependencyClass.getSuperclass();
            if (superclass == null) {
                return true;
            } else {
                return allDependenciesVisited(superclass);
            }
        }

        /**
         * Ensures that all {@code clazz} dependencies are visited.
         *
         * @see #allDependenciesVisited(Class)
         *
         * @param clazz
         *            the class to check
         */
        public void ensureAllDependenciesVisited(Class<?> clazz) {
            if (!allDependenciesVisited(clazz)) {
                DevModeInitializer.log().warn(
                        "Frontend dependencies have not been analyzed for {}."
                                + " To make the component's frontend dependencies work, you must ensure the component class is directly referenced through an application entry point such as a class annotated with @Route.",
                        clazz.getName());
            }
        }
    }

    private static final Pattern JAR_FILE_REGEX = Pattern
            .compile(".*file:(.+\\.jar).*");

    private static final Pattern DIR_REGEX = Pattern
            .compile("^(?:file:)?(.+)" + RESOURCES_FRONTEND_DEFAULT + "$");

    @Override
    public void onStartup(Set<Class<?>> classes, ServletContext context)
            throws ServletException {
        Collection<? extends ServletRegistration> registrations = context
                .getServletRegistrations().values();

        if (registrations.isEmpty()) {
            return;
        }

        DeploymentConfiguration config = StubServletConfig
                .createDeploymentConfiguration(context,
                        registrations.iterator().next(), VaadinServlet.class);

        initDevModeHandler(classes, context, config);
    }

    /**
     * Initialize the devmode server if not in production mode or compatibility
     * mode.
     *
     * @param classes
     *            classes to check for npm- and js modules
     * @param context
     *            servlet context we are running in
     * @param config
     *            deployment configuration
     *
     * @throws ServletException
     *             if dev mode can't be initialized
     */
    public static void initDevModeHandler(Set<Class<?>> classes,
            ServletContext context, DeploymentConfiguration config)
            throws ServletException {
        if (config.isProductionMode()) {
            log().debug("Skipping DEV MODE because PRODUCTION MODE is set.");
            return;
        }
        if (config.isCompatibilityMode()) {
            log().debug("Skipping DEV MODE because BOWER MODE is set.");
            return;
        }
        if (!config.enableDevServer()) {
            log().debug(
                    "Skipping DEV MODE because dev server shouldn't be enabled.");
            return;
        }

        String baseDir = config.getStringProperty(FrontendUtils.PROJECT_BASEDIR,
                System.getProperty("user.dir", "."));
<<<<<<< HEAD

        String generatedDir = System
                .getProperty(PARAM_GENERATED_DIR, DEFAULT_GENERATED_DIR);
=======
        String generatedDir = System.getProperty(PARAM_GENERATED_DIR,
                DEFAULT_GENERATED_DIR);
>>>>>>> f0c1dfe4
        String frontendFolder = config.getStringProperty(PARAM_FRONTEND_DIR,
                System.getProperty(PARAM_FRONTEND_DIR, DEFAULT_FRONTEND_DIR));

        Builder builder = new NodeTasks.Builder(new DevModeClassFinder(classes),
                new File(baseDir), new File(generatedDir),
                new File(frontendFolder));

        log().info("Starting dev-mode updaters in {} folder.",
                builder.npmFolder);

        if (!builder.generatedFolder.exists()) {
            try {
                FileUtils.forceMkdir(builder.generatedFolder);
            } catch (IOException e) {
                throw new UncheckedIOException(
                        String.format("Failed to create directory '%s'",
                                builder.generatedFolder),
                        e);
            }
        }

        File generatedPackages = new File(builder.generatedFolder,
                PACKAGE_JSON);

        // If we are missing the generated webpack configuration then generate
        // webpack configurations
        if (!new File(builder.npmFolder, WEBPACK_GENERATED).exists()) {
            builder.withWebpack(builder.npmFolder, FrontendUtils.WEBPACK_CONFIG,
                    FrontendUtils.WEBPACK_GENERATED)
                    .enableClientSideMode(config.isClientSideMode());
        }

        // If we are missing either the base or generated package json files
        // generate those
        if (!new File(builder.npmFolder, PACKAGE_JSON).exists()
                || !generatedPackages.exists()) {
            builder.createMissingPackageJson(true);
        }

        Set<String> visitedClassNames = new HashSet<>();
<<<<<<< HEAD

        Set<File> frontendLocations = getFrontendLocationsFromClassloader(
                DevModeInitializer.class.getClassLoader());

=======
        Set<File> jarFiles = getJarFilesFromClassloader(
                DevModeInitializer.class.getClassLoader());
>>>>>>> f0c1dfe4
        try {
            builder.enablePackagesUpdate(true).copyResources(frontendLocations)
                    .copyLocalResources(new File(baseDir,
                            Constants.LOCAL_FRONTEND_RESOURCES_PATH))
                    .enableImportsUpdate(true).runNpmInstall(true)
                    .withEmbeddableWebComponents(true)
                    .collectVisitedClasses(visitedClassNames).build().execute();
        } catch (ExecutionFailedException exception) {
            log().debug(
                    "Could not initializer dev mode handler. One of the node tasks failed",
                    exception);
            throw new ServletException(exception);
        }

        VaadinContext vaadinContext = new VaadinServletContext(context);
        vaadinContext.setAttribute(new VisitedClasses(visitedClassNames));

        try {
            DevModeHandler.start(config, builder.npmFolder);
        } catch (IllegalStateException exception) {
            // wrap an ISE which can be caused by inability to find tools like
            // node, npm into a servlet exception
            throw new ServletException(exception);
        }
    }

    private static Logger log() {
        return LoggerFactory.getLogger(DevModeInitializer.class);
    }

    @Override
    public void contextInitialized(ServletContextEvent ctx) {
        // No need to do anything on init
    }

    @Override
    public void contextDestroyed(ServletContextEvent ctx) {
        DevModeHandler handler = DevModeHandler.getDevModeHandler();
        if (handler != null && !handler.reuseDevServer()) {
            handler.stop();
        }
    }

    /*
     * This method returns all folders of jar files having files in the
     * META-INF/resources/frontend folder. We don't use URLClassLoader because
     * will fail in Java 9+
     */
    protected static Set<File> getFrontendLocationsFromClassloader(
            ClassLoader classLoader) {
        Set<File> frontendLocations = new HashSet<>();
        try {
            Enumeration<URL> en = classLoader
                    .getResources(RESOURCES_FRONTEND_DEFAULT);

            while (en.hasMoreElements()) {
                URL url = en.nextElement();
                String path = URLDecoder.decode(url.getPath(), StandardCharsets.UTF_8.name());
                Matcher jarMatcher = JAR_FILE_REGEX.matcher(path);
                Matcher dirMatcher = DIR_REGEX.matcher(path);
                if (jarMatcher.find()) {
                    frontendLocations.add(new File(jarMatcher.group(1)));
                } else if (dirMatcher.find()) {
                    frontendLocations.add(new File(dirMatcher.group(1)));
                } else {
                    log().warn(
                            "Resource {} not visited because does not meet supported formats.",
                            url.getPath());
                }
            }
        } catch (IOException e) {
            throw new UncheckedIOException(e);
        }
        return frontendLocations;
    }
}<|MERGE_RESOLUTION|>--- conflicted
+++ resolved
@@ -247,14 +247,9 @@
 
         String baseDir = config.getStringProperty(FrontendUtils.PROJECT_BASEDIR,
                 System.getProperty("user.dir", "."));
-<<<<<<< HEAD
-
-        String generatedDir = System
-                .getProperty(PARAM_GENERATED_DIR, DEFAULT_GENERATED_DIR);
-=======
+
         String generatedDir = System.getProperty(PARAM_GENERATED_DIR,
                 DEFAULT_GENERATED_DIR);
->>>>>>> f0c1dfe4
         String frontendFolder = config.getStringProperty(PARAM_FRONTEND_DIR,
                 System.getProperty(PARAM_FRONTEND_DIR, DEFAULT_FRONTEND_DIR));
 
@@ -295,15 +290,10 @@
         }
 
         Set<String> visitedClassNames = new HashSet<>();
-<<<<<<< HEAD
 
         Set<File> frontendLocations = getFrontendLocationsFromClassloader(
                 DevModeInitializer.class.getClassLoader());
 
-=======
-        Set<File> jarFiles = getJarFilesFromClassloader(
-                DevModeInitializer.class.getClassLoader());
->>>>>>> f0c1dfe4
         try {
             builder.enablePackagesUpdate(true).copyResources(frontendLocations)
                     .copyLocalResources(new File(baseDir,
