--- conflicted
+++ resolved
@@ -37,7 +37,6 @@
 
 import elemental.json.JsonObject;
 import elemental.json.JsonValue;
-import static com.vaadin.flow.server.Constants.PACKAGE_JSON;
 
 import static com.vaadin.flow.server.Constants.PACKAGE_JSON;
 import static com.vaadin.flow.server.frontend.FrontendUtils.NODE_MODULES;
@@ -65,14 +64,11 @@
      * @param npmFolder
      *         folder with the `package.json` file
      * @param generatedPath
-<<<<<<< HEAD
      *            folder where flow generated files will be placed.
      * @param flowResourcesPath
      *            folder where flow dependencies taken from resources files will
      *            be placed.
-=======
      *         folder where flow generated files will be placed.
->>>>>>> be315135
      * @param forceCleanUp
      *         forces the clean up process to be run. If {@code false}, clean
      *         up will be performed when platform version update is detected.
@@ -88,17 +84,10 @@
     public void execute() {
         try {
             Map<String, String> deps = frontDeps.getPackages();
-<<<<<<< HEAD
-
-            JsonObject packageJson = getAppPackageJson();
-            if (packageJson == null) {
-                packageJson = Json.createObject();
-=======
             JsonObject packageJson = getPackageJson();
             modified = updatePackageJsonDependencies(packageJson, deps);
             if (modified) {
                 writePackageFile(packageJson);
->>>>>>> be315135
             }
         } catch (IOException e) {
             throw new UncheckedIOException(e);
