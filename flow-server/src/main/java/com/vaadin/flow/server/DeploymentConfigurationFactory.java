/*
 * Copyright 2000-2018 Vaadin Ltd.
 *
 * Licensed under the Apache License, Version 2.0 (the "License"); you may not
 * use this file except in compliance with the License. You may obtain a copy of
 * the License at
 *
 * http://www.apache.org/licenses/LICENSE-2.0
 *
 * Unless required by applicable law or agreed to in writing, software
 * distributed under the License is distributed on an "AS IS" BASIS, WITHOUT
 * WARRANTIES OR CONDITIONS OF ANY KIND, either express or implied. See the
 * License for the specific language governing permissions and limitations under
 * the License.
 */

package com.vaadin.flow.server;

<<<<<<< HEAD
=======
import javax.servlet.ServletConfig;
import javax.servlet.ServletContext;
import javax.servlet.ServletException;

>>>>>>> 495e90a2
import java.io.Serializable;
import java.lang.reflect.Method;
import java.net.MalformedURLException;
import java.net.URL;
import java.util.Enumeration;
import java.util.Optional;
import java.util.Properties;

import javax.servlet.ServletConfig;
import javax.servlet.ServletContext;
import javax.servlet.ServletException;

import com.vaadin.flow.component.UI;
import com.vaadin.flow.function.DeploymentConfiguration;
import com.vaadin.flow.internal.AnnotationReader;

import static com.vaadin.flow.server.frontend.FrontendUtils.isBowerLegacyMode;

/**
 * Creates {@link DeploymentConfiguration} filled with all parameters specified
 * by the framework users.
 */
public final class DeploymentConfigurationFactory implements Serializable {

    private DeploymentConfigurationFactory() {
    }

    /**
     * Creates a {@link DeploymentConfiguration} instance that is filled with
     * all parameters, specified for the current app.
     *
     * @param systemPropertyBaseClass
     *            the class to look for properties defined with annotations
     * @param servletConfig
     *            the config to get the rest of the properties from
     * @return {@link DeploymentConfiguration} instance
     *
     * @throws ServletException
     *             if construction of the {@link Properties} for the parameters
     *             fails
     */
    public static DeploymentConfiguration createDeploymentConfiguration(
            Class<?> systemPropertyBaseClass, ServletConfig servletConfig)
            throws ServletException {
        return new DefaultDeploymentConfiguration(systemPropertyBaseClass,
                createInitParameters(systemPropertyBaseClass, servletConfig));
    }

    /**
     * Creates a {@link DeploymentConfiguration} instance that has all
     * parameters, specified for the current app without doing checks so
     * property states and only returns default.
     *
     * @param systemPropertyBaseClass
     *            the class to look for properties defined with annotations
     * @param servletConfig
     *            the config to get the rest of the properties from
     * @return {@link DeploymentConfiguration} instance
     *
     * @throws ServletException
     *             if construction of the {@link Properties} for the parameters
     *             fails
     */
    public static DeploymentConfiguration createPropertyDeploymentConfiguration(
            Class<?> systemPropertyBaseClass, ServletConfig servletConfig)
            throws ServletException {
        return new PropertyDeploymentConfiguration(systemPropertyBaseClass,
                createInitParameters(systemPropertyBaseClass, servletConfig));
    }

    /**
     * Generate Property containing parameters for with all parameters contained
     * in current application.
<<<<<<< HEAD
     * 
=======
     *
>>>>>>> 495e90a2
     * @param systemPropertyBaseClass
     *            the class to look for properties defined with annotations
     * @param servletConfig
     *            the config to get the rest of the properties from
     * @return {@link Properties} instance
     *
     * @throws ServletException
     *             if construction of the {@link Properties} for the parameters
     *             fails
     */
    protected static Properties createInitParameters(
            Class<?> systemPropertyBaseClass, ServletConfig servletConfig)
            throws ServletException {
        Properties initParameters = new Properties();
        readUiFromEnclosingClass(systemPropertyBaseClass, initParameters);
        readConfigurationAnnotation(systemPropertyBaseClass, initParameters);

        // Read default parameters from server.xml
        final ServletContext context = servletConfig.getServletContext();
        for (final Enumeration<String> e = context.getInitParameterNames(); e
                .hasMoreElements();) {
            final String name = e.nextElement();
            initParameters.setProperty(name, context.getInitParameter(name));
        }

        // Override with application config from web.xml
        for (final Enumeration<String> e = servletConfig
                .getInitParameterNames(); e.hasMoreElements();) {
            final String name = e.nextElement();
            initParameters.setProperty(name,
                    servletConfig.getInitParameter(name));
        }

        if (isBowerLegacyMode()) {
            initParameters.setProperty(PropertyDeploymentConfiguration.IS_BOWER_DEV, Boolean.TRUE.toString());
        }

        if (isBowerLegacyProdMode(servletConfig.getServletContext())) {
            initParameters.setProperty(PropertyDeploymentConfiguration.IS_BOWER_PROD, Boolean.TRUE.toString());
        }

        return initParameters;
    }

    private static boolean isBowerLegacyProdMode(ServletContext context) {
        try {
            URL resource = context.getResource("frontend-es6/vaadin-flow-bundle-manifest.json");
            if (resource != null) {
                return true;
            }
        } catch (MalformedURLException e) { //NOSONAR
        }
        return false;
    }

    private static void readUiFromEnclosingClass(
            Class<?> systemPropertyBaseClass, Properties initParameters) {
        Class<?> enclosingClass = systemPropertyBaseClass.getEnclosingClass();

        if (enclosingClass != null
                && UI.class.isAssignableFrom(enclosingClass)) {
            initParameters.put(VaadinSession.UI_PARAMETER,
                    enclosingClass.getName());
        }
    }

    private static void readConfigurationAnnotation(
            Class<?> systemPropertyBaseClass, Properties initParameters)
            throws ServletException {
        Optional<VaadinServletConfiguration> optionalConfigAnnotation = AnnotationReader
                .getAnnotationFor(systemPropertyBaseClass,
                        VaadinServletConfiguration.class);

        if (!optionalConfigAnnotation.isPresent()) {
            return;
        }

        VaadinServletConfiguration configuration = optionalConfigAnnotation
                .get();
        Method[] methods = VaadinServletConfiguration.class
                .getDeclaredMethods();
        for (Method method : methods) {
            VaadinServletConfiguration.InitParameterName name = method
                    .getAnnotation(
                            VaadinServletConfiguration.InitParameterName.class);
            assert name != null : "All methods declared in VaadinServletConfiguration should have a @InitParameterName annotation";

            try {
                Object value = method.invoke(configuration);

                String stringValue;
                if (value instanceof Class<?>) {
                    stringValue = ((Class<?>) value).getName();
                } else {
                    stringValue = value.toString();
                }

                initParameters.setProperty(name.value(), stringValue);
            } catch (Exception e) {
                // This should never happen
                throw new ServletException(
                        "Could not read @VaadinServletConfiguration value "
                                + method.getName(),
                        e);
            }
        }

    }
}<|MERGE_RESOLUTION|>--- conflicted
+++ resolved
@@ -16,13 +16,10 @@
 
 package com.vaadin.flow.server;
 
-<<<<<<< HEAD
-=======
 import javax.servlet.ServletConfig;
 import javax.servlet.ServletContext;
 import javax.servlet.ServletException;
 
->>>>>>> 495e90a2
 import java.io.Serializable;
 import java.lang.reflect.Method;
 import java.net.MalformedURLException;
@@ -31,10 +28,6 @@
 import java.util.Optional;
 import java.util.Properties;
 
-import javax.servlet.ServletConfig;
-import javax.servlet.ServletContext;
-import javax.servlet.ServletException;
-
 import com.vaadin.flow.component.UI;
 import com.vaadin.flow.function.DeploymentConfiguration;
 import com.vaadin.flow.internal.AnnotationReader;
@@ -96,11 +89,7 @@
     /**
      * Generate Property containing parameters for with all parameters contained
      * in current application.
-<<<<<<< HEAD
-     * 
-=======
-     *
->>>>>>> 495e90a2
+     *
      * @param systemPropertyBaseClass
      *            the class to look for properties defined with annotations
      * @param servletConfig
