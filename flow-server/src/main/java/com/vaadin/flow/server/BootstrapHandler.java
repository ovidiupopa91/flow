/*
 * Copyright 2000-2019 Vaadin Ltd.
 *
 * Licensed under the Apache License, Version 2.0 (the "License"); you may not
 * use this file except in compliance with the License. You may obtain a copy of
 * the License at
 *
 * http://www.apache.org/licenses/LICENSE-2.0
 *
 * Unless required by applicable law or agreed to in writing, software
 * distributed under the License is distributed on an "AS IS" BASIS, WITHOUT
 * WARRANTIES OR CONDITIONS OF ANY KIND, either express or implied. See the
 * License for the specific language governing permissions and limitations under
 * the License.
 */

package com.vaadin.flow.server;

import java.io.BufferedReader;
import java.io.BufferedWriter;
import java.io.IOException;
import java.io.InputStream;
import java.io.InputStreamReader;
import java.io.OutputStreamWriter;
import java.io.Serializable;
import java.lang.annotation.Annotation;
import java.nio.charset.StandardCharsets;
import java.util.ArrayList;
import java.util.Collections;
import java.util.EnumMap;
import java.util.Iterator;
import java.util.List;
import java.util.Locale;
import java.util.Map;
import java.util.Optional;
import java.util.Properties;
import java.util.ServiceLoader;
import java.util.function.Consumer;
import java.util.function.Function;
import java.util.function.Supplier;
import java.util.stream.Collectors;
import java.util.stream.Stream;

import org.jsoup.Jsoup;
import org.jsoup.nodes.DataNode;
import org.jsoup.nodes.Document;
import org.jsoup.nodes.DocumentType;
import org.jsoup.nodes.Element;
import org.jsoup.parser.Parser;
import org.jsoup.parser.Tag;
import org.jsoup.select.Elements;
import org.slf4j.Logger;
import org.slf4j.LoggerFactory;

import com.vaadin.flow.client.ClientResourcesUtils;
import com.vaadin.flow.component.PushConfiguration;
import com.vaadin.flow.component.UI;
import com.vaadin.flow.component.page.Inline;
import com.vaadin.flow.component.page.Push;
import com.vaadin.flow.component.page.Viewport;
import com.vaadin.flow.function.DeploymentConfiguration;
import com.vaadin.flow.internal.AnnotationReader;
import com.vaadin.flow.internal.ReflectTools;
import com.vaadin.flow.internal.UsageStatistics;
import com.vaadin.flow.internal.UsageStatistics.UsageEntry;
import com.vaadin.flow.server.BootstrapUtils.ThemeSettings;
import com.vaadin.flow.server.communication.AtmospherePushConnection;
import com.vaadin.flow.server.communication.PushConnectionFactory;
import com.vaadin.flow.server.communication.UidlWriter;
import com.vaadin.flow.server.frontend.FrontendUtils;
import com.vaadin.flow.shared.ApplicationConstants;
import com.vaadin.flow.shared.VaadinUriResolver;
import com.vaadin.flow.shared.communication.PushMode;
import com.vaadin.flow.shared.ui.Dependency;
import com.vaadin.flow.shared.ui.LoadMode;
import com.vaadin.flow.theme.ThemeDefinition;

import elemental.json.Json;
import elemental.json.JsonArray;
import elemental.json.JsonObject;
import elemental.json.JsonType;
import elemental.json.JsonValue;
import elemental.json.impl.JsonUtil;
import static com.vaadin.flow.server.Constants.VAADIN_MAPPING;
import static java.nio.charset.StandardCharsets.UTF_8;

/**
 * Request handler which handles bootstrapping of the application, i.e. the
 * initial GET request.
 *
 * @author Vaadin Ltd
 * @since 1.0
 */
public class BootstrapHandler extends SynchronizedRequestHandler {

    public static final String POLYFILLS_JS = "frontend://bower_components/webcomponentsjs/webcomponents-loader.js";

    private static final CharSequence GWT_STAT_EVENTS_JS = "if (typeof window.__gwtStatsEvent != 'function') {"
            + "window.Vaadin.Flow.gwtStatsEvents = [];"
            + "window.__gwtStatsEvent = function(event) {"
            + "window.Vaadin.Flow.gwtStatsEvents.push(event); "
            + "return true;};};";
    static final String CONTENT_ATTRIBUTE = "content";
    private static final String DEFER_ATTRIBUTE = "defer";
    static final String VIEWPORT = "viewport";
    private static final String META_TAG = "meta";
    private static final String SCRIPT_TAG = "script";

    /**
     * Location of client nocache file, relative to the context root.
     */
    private static final String CLIENT_ENGINE_NOCACHE_FILE = ApplicationConstants.CLIENT_ENGINE_PATH
            + "/client.nocache.js";
    private static final String BOOTSTRAP_JS = readResource(
            "BootstrapHandler.js");
    private static final String CSS_TYPE_ATTRIBUTE_VALUE = "text/css";

    private static final String CAPTION = "caption";
    private static final String MESSAGE = "message";
    private static final String URL = "url";

    static Supplier<String> clientEngineFile = () -> LazyClientEngineInit.CLIENT_ENGINE_FILE;

    private final PageBuilder pageBuilder;

    /**
     * Creates an instance of the handler with default {@link PageBuilder}.
     */
    public BootstrapHandler() {
        this(new BootstrapPageBuilder());
    }

    /**
     * Creates an instance of the handler using provided page builder.
     *
     * @param pageBuilder
     *            Page builder to use.
     */
    protected BootstrapHandler(PageBuilder pageBuilder) {
        this.pageBuilder = pageBuilder;
    }

    /**
     * Returns the current page builder object.
     *
     * @return Page builder in charge of constructing the resulting page.
     */
    protected PageBuilder getPageBuilder() {
        return pageBuilder;
    }

    private static Logger getLogger() {
        return LoggerFactory.getLogger(BootstrapHandler.class.getName());
    }

    /**
     * Provides context information for the bootstrap process.
     */
    protected static class BootstrapContext {

        private final VaadinRequest request;
        private final VaadinResponse response;
        private final VaadinSession session;
        private final UI ui;
        private final Class<?> pageConfigurationHolder;
        private final ApplicationParameterBuilder parameterBuilder;

        private String appId;
        private PushMode pushMode;
        private JsonObject applicationParameters;
        private BootstrapUriResolver uriResolver;

        /**
         * Creates a new context instance using the given parameters.
         *
         * @param request
         *            the request object
         * @param response
         *            the response object
         * @param session
         *            the current session
         * @param ui
         *            the UI object
         */
        protected BootstrapContext(VaadinRequest request,
                VaadinResponse response, VaadinSession session, UI ui,
                Function<VaadinRequest, String> contextCallback) {
            this.request = request;
            this.response = response;
            this.session = session;
            this.ui = ui;
            parameterBuilder = new ApplicationParameterBuilder(contextCallback);

            pageConfigurationHolder = BootstrapUtils
                    .resolvePageConfigurationHolder(ui, request).orElse(null);

        }

        /**
         * Gets the Vaadin/HTTP response.
         *
         * @return the Vaadin/HTTP response
         */
        public VaadinResponse getResponse() {
            return response;
        }

        /**
         * Gets the Vaadin/HTTP request.
         *
         * @return the Vaadin/HTTP request
         */
        public VaadinRequest getRequest() {
            return request;
        }

        /**
         * Gets the Vaadin session.
         *
         * @return the Vaadin session
         */
        public VaadinSession getSession() {
            return session;
        }

        /**
         * Gets the UI.
         *
         * @return the UI
         */
        public UI getUI() {
            return ui;
        }

        /**
         * Gets the push mode to use.
         *
         * @return the desired push mode
         */
        public PushMode getPushMode() {
            if (pushMode == null) {

                pushMode = getUI().getPushConfiguration().getPushMode();
                if (pushMode == null) {
                    pushMode = getRequest().getService()
                            .getDeploymentConfiguration().getPushMode();
                }

                if (pushMode.isEnabled()
                        && !getRequest().getService().ensurePushAvailable()) {
                    /*
                     * Fall back if not supported (ensurePushAvailable will log
                     * information to the developer the first time this happens)
                     */
                    pushMode = PushMode.DISABLED;
                }
            }
            return pushMode;
        }

        /**
         * Gets the application id.
         *
         * The application id is defined by
         * {@link VaadinService#getMainDivId(VaadinSession, VaadinRequest)}
         *
         * @return the application id
         */
        public String getAppId() {
            if (appId == null) {
                appId = getRequest().getService().getMainDivId(getSession(),
                        getRequest());
            }
            return appId;
        }

        /**
         * Gets the application parameters specified by the BootstrapHandler.
         *
         * @return the application parameters that will be written on the page
         */
        public JsonObject getApplicationParameters() {
            if (applicationParameters == null) {
                applicationParameters = parameterBuilder
                        .getApplicationParameters(this);
            }

            return applicationParameters;
        }

        /**
         * Gets the URI resolver to use for bootstrap resources.
         *
         * @return the URI resolver
         */
        public BootstrapUriResolver getUriResolver() {
            if (uriResolver == null) {
                uriResolver = new BootstrapUriResolver(getUI());
            }

            return uriResolver;
        }

        /**
         * Checks if the application is running in production mode.
         *
         * @return <code>true</code> if in production mode, <code>false</code>
         *         otherwise.
         */
        public boolean isProductionMode() {
            return request.getService().getDeploymentConfiguration()
                    .isProductionMode();
        }

        /**
         * Gets an annotation from the topmost class in the current navigation
         * target hierarchy.
         *
         * @param <T>
         *            the type of the annotation
         * @param annotationType
         *            the type of the annotation to get
         * @return an annotation, or an empty optional if there is no current
         *         navigation target or if it doesn't have the annotation
         */
        public <T extends Annotation> Optional<T> getPageConfigurationAnnotation(
                Class<T> annotationType) {
            if (pageConfigurationHolder == null) {
                return Optional.empty();
            } else {
                return AnnotationReader.getAnnotationFor(
                        pageConfigurationHolder, annotationType);
            }
        }

        /**
         * Gets a a list of annotations from the topmost class in the current
         * navigation target hierarchy.
         *
         * @param <T>
         *            the type of the annotations
         * @param annotationType
         *            the type of the annotation to get
         * @return a list of annotation, or an empty list if there is no current
         *         navigation target or if it doesn't have the annotation
         */
        public <T extends Annotation> List<T> getPageConfigurationAnnotations(
                Class<T> annotationType) {
            if (pageConfigurationHolder == null) {
                return Collections.emptyList();
            } else {
                return AnnotationReader.getAnnotationsFor(
                        pageConfigurationHolder, annotationType);
            }
        }

        /**
         * Gets the {@link ThemeDefinition} associated with the
         * pageConfigurationHolder of this context, if any.
         *
         * @return the theme definition, or empty if none is found, or
         *         pageConfigurationHolder is <code>null</code>
         * @see UI#getThemeFor(Class, String)
         */
        protected Optional<ThemeDefinition> getTheme() {
            return ui.getThemeFor(pageConfigurationHolder, null);
        }

        /**
         * Gets a pwa registry instance.
         *
         * @return an optional pwa registry instance, or an empty optional if no
         *         pwa registry available for the context
         */
        protected Optional<PwaRegistry> getPwaRegistry() {
            VaadinService vaadinService = getSession().getService();
            if (vaadinService == null) {
                return Optional.empty();
            }
            return Optional.ofNullable(vaadinService.getPwaRegistry());
        }
    }

    /**
     * The URI resolver used in the bootstrap process.
     */
    public static class BootstrapUriResolver extends VaadinUriResolver {
        private String frontendRootUrl;
        private String servletPathToContextRoot;

        /**
         * Creates a new bootstrap resolver based on the given ui.
         *
         * @param ui
         *            the ui to resolve for
         */
        protected BootstrapUriResolver(UI ui) {
            this(ui.getInternals().getContextRootRelativePath(),
                    ui.getSession());
        }

        /**
         * Creates a new bootstrap resolver based on the given session.
         *
         * @param contextRootRelatiePath
         *            the relative path from the UI (servlet) path to the
         *            context root
         * @param session
         *            the vaadin session
         */
        public BootstrapUriResolver(String contextRootRelatiePath,
                VaadinSession session) {
            servletPathToContextRoot = contextRootRelatiePath;
            DeploymentConfiguration config = session.getConfiguration();
            if (config.isCompatibilityMode()) {
                frontendRootUrl = config.getEs6FrontendPrefix();
            } else {
                frontendRootUrl = config.getNpmFrontendPrefix();
            }
            assert frontendRootUrl.endsWith("/");
            assert servletPathToContextRoot.endsWith("/");
        }

        /**
         * Translates a Vaadin URI to a URL that can be loaded by the browser.
         * The following URI schemes are supported:
         * <ul>
         * <li><code>{@value ApplicationConstants#CONTEXT_PROTOCOL_PREFIX}</code>
         * - resolves to the application context root</li>
         * <li><code>{@value ApplicationConstants#FRONTEND_PROTOCOL_PREFIX}</code>
         * - resolves to the build path where web components were compiled.
         * <li><code>{@value ApplicationConstants#BASE_PROTOCOL_PREFIX}</code> -
         * resolves to the base URI of the page</li>
         * </ul>
         * Any other URI protocols, such as <code>http://</code> or
         * <code>https://</code> are passed through this method unmodified.
         *
         * @param uri
         *            the URI to resolve
         * @return the resolved URI
         */
        public String resolveVaadinUri(String uri) {
            return super.resolveVaadinUri(uri, frontendRootUrl,
                    servletPathToContextRoot);
        }

    }

    @Override
    public boolean synchronizedHandleRequest(VaadinSession session,
            VaadinRequest request, VaadinResponse response) throws IOException {
        // Find UI class
        Class<? extends UI> uiClass = getUIClass(request);

        BootstrapContext context = createAndInitUI(uiClass, request, response,
                session);

        HandlerHelper.setResponseNoCacheHeaders(response::setHeader,
                response::setDateHeader);

        Document document = pageBuilder.getBootstrapPage(context);
        writeBootstrapPage(response, document.outerHtml());

        return true;
    }

    private void writeBootstrapPage(VaadinResponse response, String html)
            throws IOException {
        response.setContentType(
                ApplicationConstants.CONTENT_TYPE_TEXT_HTML_UTF_8);
        try (BufferedWriter writer = new BufferedWriter(
                new OutputStreamWriter(response.getOutputStream(), UTF_8))) {
            writer.append(html);
        }
    }

    /**
     * Interface for objects capable of building the bootstrap page.
     */
    public interface PageBuilder extends Serializable {
        /**
         * Creates the bootstrap page.
         *
         * @param context
         *            Context to build page for.
         * @return A non-null {@link Document} with bootstrap page.
         */
        Document getBootstrapPage(BootstrapContext context);
    }

    /**
     * Builds bootstrap pages.
     *
     * Do not subclass this, unless you really know why you are doing it.
     */
    protected static final class BootstrapPageBuilder
            implements PageBuilder, Serializable {

        /**
         * Returns the bootstrap page for the given context.
         *
         * @param context
         *            Context to generate bootstrap page for.
         * @return A document with the corresponding HTML page.
         */
        @Override
        public Document getBootstrapPage(BootstrapContext context) {
            DeploymentConfiguration config = context.getSession()
                    .getConfiguration();

            Document document = new Document("");
            DocumentType doctype = new DocumentType("html", "", "");
            document.appendChild(doctype);

            Element html = document.appendElement("html");
            html.attr("lang", context.getUI().getLocale().getLanguage());
            Element head = html.appendElement("head");
            html.appendElement("body");

            List<Element> dependenciesToInlineInBody = setupDocumentHead(head,
                    context);
            dependenciesToInlineInBody.forEach(
                    dependency -> document.body().appendChild(dependency));
            setupDocumentBody(document);

            document.outputSettings().prettyPrint(false);

            BootstrapUtils.getInlineTargets(context)
                    .ifPresent(targets -> handleInlineTargets(context, head,
                            document.body(), targets));

            BootstrapUtils.getInitialPageSettings(context).ifPresent(
                    initialPageSettings -> handleInitialPageSettings(context,
                            head, initialPageSettings));

            if (config.isCompatibilityMode()) {
                /* Append any theme elements to initial page. */
                handleThemeContents(context, document);
            }

            if (!config.isProductionMode()) {
                if (config.isBowerMode()) {
                    exportBowerUsageStatistics(document);
                } else {
                    exportNpmUsageStatistics(document);
                }
            }

            setupPwa(document, context);

            if (!config.isCompatibilityMode() && !config.isProductionMode()) {
                showWebpackErrors(document);
            }

            BootstrapPageResponse response = new BootstrapPageResponse(
                    context.getRequest(), context.getSession(),
                    context.getResponse(), document, context.getUI(),
                    context.getUriResolver());
            context.getSession().getService().modifyBootstrapPage(response);

            return document;
        }

        private String getClientEngine() {
            return clientEngineFile.get();
        }

<<<<<<< HEAD
        private void checkWebpackStatus(Document document) {
            DevModeHandler devMode = DevModeHandler.getDevModeHandler();
            if (devMode != null) {
                String errorMsg = devMode.getFailedOutput();
                if (errorMsg != null) {
                    Element errorElement = document.createElement("div");
                    errorElement.setBaseUri("");
                    errorElement.attr("class", "v-system-error");
                    errorElement.attr("onclick",
                            "this.parentElement.removeChild(this)");
                    errorElement
                            .html("<h3 style=\"display:inline;\">Webpack Error</h3>"
                                    + "<h6 style=\"display:inline; padding-left:10px;\">Click to close</h6>"
                                    + "<pre>" + errorMsg + "</pre>");
                    document.body()
                            .appendChild(errorElement);
                }
            }
        }

=======
>>>>>>> 9355407f
        private void exportBowerUsageStatistics(Document document) {
            String registerScript = UsageStatistics.getEntries().map(entry -> {
                String json = createUsageStatisticsJson(entry);

                String escapedName = Json.create(entry.getName()).toJson();

                // Registers the entry in a way that is picked up as a Vaadin
                // WebComponent by the usage stats gatherer
                return String.format("window.Vaadin[%s]=%s;", escapedName,
                        json);
            }).collect(Collectors.joining("\n"));

            if (!registerScript.isEmpty()) {
                document.body().appendElement(SCRIPT_TAG).text(registerScript);
            }
        }

        private void exportNpmUsageStatistics(Document document) {
            String entries = UsageStatistics.getEntries()
                    .map(BootstrapPageBuilder::createUsageStatisticsJson)
                    .collect(Collectors.joining(","));

            if (!entries.isEmpty()) {
                // Registers the entries in a way that is picked up as a Vaadin
                // WebComponent by the usage stats gatherer
                document.body().appendElement(SCRIPT_TAG).text(
                        "window.Vaadin.registrations = window.Vaadin.registrations || [];\n"
                                + "window.Vaadin.registrations.push(" + entries
                                + ");");
            }
        }

        private static String createUsageStatisticsJson(UsageEntry entry) {
            JsonObject json = Json.createObject();

            json.put("is", entry.getName());
            json.put("version", entry.getVersion());

            return json.toJson();
        }

        private void handleThemeContents(BootstrapContext context,
                Document document) {
            ThemeSettings themeSettings = BootstrapUtils
                    .getThemeSettings(context);

            if (themeSettings == null) {
                // no theme configured for the application
                return;
            }

            List<JsonObject> themeContents = themeSettings.getHeadContents();
            if (themeContents != null) {
                themeContents.stream()
                        .map(dependency -> createDependencyElement(context,
                                dependency))
                        .forEach(element -> insertElements(element,
                                document.head()::appendChild));
            }

            JsonObject themeContent = themeSettings.getHeadInjectedContent();
            if (themeContent != null) {
                Element dependency = createDependencyElement(context,
                        themeContent);
                insertElements(dependency, document.head()::appendChild);
            }

            if (themeSettings.getHtmlAttributes() != null) {
                Element html = document.body().parent();
                assert "html".equalsIgnoreCase(html.tagName());
                themeSettings.getHtmlAttributes().forEach(html::attr);
            }
        }

        private Element createDependencyElement(BootstrapContext context,
                JsonObject dependencyJson) {
            String type = dependencyJson.getString(Dependency.KEY_TYPE);
            if (Dependency.Type.contains(type)) {
                Dependency.Type dependencyType = Dependency.Type.valueOf(type);
                return createDependencyElement(context.getUriResolver(),
                        LoadMode.INLINE, dependencyJson, dependencyType);
            }
            return Jsoup.parse(
                    dependencyJson.getString(Dependency.KEY_CONTENTS), "",
                    Parser.xmlParser());
        }

        private void handleInlineTargets(BootstrapContext context, Element head,
                Element body, InlineTargets targets) {
            targets.getInlineHead(Inline.Position.PREPEND).stream().map(
                    dependency -> createDependencyElement(context, dependency))
                    .forEach(element -> insertElements(element,
                            head::prependChild));
            targets.getInlineHead(Inline.Position.APPEND).stream().map(
                    dependency -> createDependencyElement(context, dependency))
                    .forEach(element -> insertElements(element,
                            head::appendChild));

            targets.getInlineBody(Inline.Position.PREPEND).stream().map(
                    dependency -> createDependencyElement(context, dependency))
                    .forEach(element -> insertElements(element,
                            body::prependChild));
            targets.getInlineBody(Inline.Position.APPEND).stream().map(
                    dependency -> createDependencyElement(context, dependency))
                    .forEach(element -> insertElements(element,
                            body::appendChild));
        }

        private void handleInitialPageSettings(BootstrapContext context,
                Element head, InitialPageSettings initialPageSettings) {
            if (initialPageSettings.getViewport() != null) {
                Elements viewport = head.getElementsByAttributeValue("name",
                        VIEWPORT);
                if (!viewport.isEmpty() && viewport.size() == 1) {
                    viewport.get(0).attr(CONTENT_ATTRIBUTE,
                            initialPageSettings.getViewport());
                } else {
                    head.appendElement(META_TAG).attr("name", VIEWPORT).attr(
                            CONTENT_ATTRIBUTE,
                            initialPageSettings.getViewport());
                }
            }

            initialPageSettings.getInline(InitialPageSettings.Position.PREPEND)
                    .stream()
                    .map(dependency -> createDependencyElement(context,
                            dependency))
                    .forEach(element -> insertElements(element,
                            head::prependChild));
            initialPageSettings.getInline(InitialPageSettings.Position.APPEND)
                    .stream()
                    .map(dependency -> createDependencyElement(context,
                            dependency))
                    .forEach(element -> insertElements(element,
                            head::appendChild));

            initialPageSettings.getElement(InitialPageSettings.Position.PREPEND)
                    .forEach(element -> insertElements(element,
                            head::prependChild));
            initialPageSettings.getElement(InitialPageSettings.Position.APPEND)
                    .forEach(element -> insertElements(element,
                            head::appendChild));
        }

        private void insertElements(Element element, Consumer<Element> action) {
            if (element instanceof Document) {
                element.getAllElements().stream()
                        .filter(item -> !(item instanceof Document)
                                && element.equals(item.parent()))
                        .forEach(action::accept);
            } else if (element != null) {
                action.accept(element);
            }
        }

        private List<Element> setupDocumentHead(Element head,
                BootstrapContext context) {
            setupMetaAndTitle(head, context);
            setupCss(head, context);

            JsonObject initialUIDL = getInitialUidl(context.getUI());
            Map<LoadMode, JsonArray> dependenciesToProcessOnServer = popDependenciesToProcessOnServer(
                    initialUIDL);
            setupFrameworkLibraries(head, initialUIDL, context);
            return applyUserDependencies(head, context,
                    dependenciesToProcessOnServer);
        }

        /**
         * Generates the initial UIDL message which is included in the initial
         * bootstrap page.
         *
         * @param ui
         *            the UI for which the UIDL should be generated
         * @return a JSON object with the initial UIDL message
         */
        protected JsonObject getInitialUidl(UI ui) {
            JsonObject json = new UidlWriter().createUidl(ui, false);

            VaadinSession session = ui.getSession();
            if (session.getConfiguration().isXsrfProtectionEnabled()) {
                writeSecurityKeyUIDL(json, ui);
            }
            writePushIdUIDL(json, session);
            if (getLogger().isDebugEnabled()) {
                getLogger().debug("Initial UIDL: {}", json.asString());
            }
            return json;
        }

        /**
         * Writes the push id (and generates one if needed) to the given JSON
         * object.
         *
         * @param response
         *            the response JSON object to write security key into
         * @param session
         *            the vaadin session to which the security key belongs
         */
        private void writePushIdUIDL(JsonObject response,
                VaadinSession session) {
            String pushId = session.getPushId();
            response.put(ApplicationConstants.UIDL_PUSH_ID, pushId);
        }

        /**
         * Writes the security key (and generates one if needed) to the given
         * JSON object.
         *
         * @param response
         *            the response JSON object to write security key into
         * @param ui
         *            the UI to which the security key belongs
         */
        private void writeSecurityKeyUIDL(JsonObject response, UI ui) {
            String seckey = ui.getCsrfToken();
            response.put(ApplicationConstants.UIDL_SECURITY_TOKEN_ID, seckey);
        }

        private List<Element> applyUserDependencies(Element head,
                BootstrapContext context,
                Map<LoadMode, JsonArray> dependenciesToProcessOnServer) {
            List<Element> dependenciesToInlineInBody = new ArrayList<>();
            for (Map.Entry<LoadMode, JsonArray> entry : dependenciesToProcessOnServer
                    .entrySet()) {
                dependenciesToInlineInBody.addAll(
                        inlineDependenciesInHead(head, context.getUriResolver(),
                                entry.getKey(), entry.getValue()));
            }
            return dependenciesToInlineInBody;
        }

        private List<Element> inlineDependenciesInHead(Element head,
                BootstrapUriResolver uriResolver, LoadMode loadMode,
                JsonArray dependencies) {
            List<Element> dependenciesToInlineInBody = new ArrayList<>();

            for (int i = 0; i < dependencies.length(); i++) {
                JsonObject dependencyJson = dependencies.getObject(i);
                Dependency.Type dependencyType = Dependency.Type
                        .valueOf(dependencyJson.getString(Dependency.KEY_TYPE));
                Element dependencyElement = createDependencyElement(uriResolver,
                        loadMode, dependencyJson, dependencyType);

                if (loadMode == LoadMode.INLINE
                        && dependencyType == Dependency.Type.HTML_IMPORT) {
                    dependenciesToInlineInBody.add(dependencyElement);
                } else {
                    head.appendChild(dependencyElement);
                }
            }
            return dependenciesToInlineInBody;
        }

        private Map<LoadMode, JsonArray> popDependenciesToProcessOnServer(
                JsonObject initialUIDL) {
            Map<LoadMode, JsonArray> result = new EnumMap<>(LoadMode.class);
            Stream.of(LoadMode.EAGER, LoadMode.INLINE).forEach(mode -> {
                if (initialUIDL.hasKey(mode.name())) {
                    result.put(mode, initialUIDL.getArray(mode.name()));
                    initialUIDL.remove(mode.name());
                }
            });
            return result;
        }

        private void setupFrameworkLibraries(Element head,
                JsonObject initialUIDL, BootstrapContext context) {

            VaadinService service = context.getSession().getService();
            DeploymentConfiguration conf = service.getDeploymentConfiguration();

            if (conf.isCompatibilityMode()) {
                appendWebComponentsPolyfills(head, context);
            } else {
                conf.getPolyfills().forEach(
                        polyfill -> head.appendChild(createJavaScriptElement(
                                "./" + VAADIN_MAPPING + polyfill, false)));

                try {
                    appendNpmBundle(head, service, context);
                } catch (IOException e) {
                    throw new BootstrapException(
                            "Unable to read webpack stats file.", e);
                }
            }

            if (context.getPushMode().isEnabled()) {
                head.appendChild(
                        createJavaScriptElement(getPushScript(context)));
            }

            head.appendChild(getBootstrapScript(initialUIDL, context));
            head.appendChild(
                    createJavaScriptElement(getClientEngineUrl(context)));
        }

        private void appendNpmBundle(Element head, VaadinService service,
                BootstrapContext context) throws IOException {
            String content = FrontendUtils.getStatsAssetsByChunkName(service);
            if (content == null) {
                throw new IOException(
                        "The stats file from webpack (stats.json) was not found.\n"
                                + "This typically mean that you have started the application without executing the 'prepare-frontend' Maven target.\n"
                                + "If you are using Spring Boot and are launching the Application class directly, "
                                + "you need to run \"mvn install\" once first or launch the application using \"mvn spring-boot:run\"");
            }
            JsonObject chunks = Json.parse(content);
            for (String key : chunks.keys()) {
                String chunkName;
                if (chunks.get(key).getType().equals(JsonType.ARRAY)) {
                    chunkName = getArrayChunkName(chunks, key);
                } else {
                    chunkName = chunks.getString(key);
                }
                Element script = createJavaScriptElement(
                        "./" + VAADIN_MAPPING + chunkName, false);
                head.appendChild(script.attr("type", "module")
                        .attr("data-app-id",
                                context.getUI().getInternals().getAppId())
                        // Fixes basic auth in Safari #6560
                        .attr("crossorigin", true));
            }
        }

        private String getArrayChunkName(JsonObject chunks, String key) {
            JsonArray chunkArray = chunks.getArray(key);

            for (int i = 0; i < chunkArray.length(); i++) {
                String chunkName = chunkArray.getString(0);
                if (chunkName.endsWith(".js")) {
                    return chunkName;
                }
            }
            return "";
        }

        private String getClientEngineUrl(BootstrapContext context) {
            // use nocache version of client engine if it
            // has been compiled by SDM or eclipse
            // In production mode, this should really be loaded by the static
            // block
            // so emit a warning if we get here (tests will always get here)
            final boolean productionMode = context.getSession()
                    .getConfiguration().isProductionMode();

            boolean resolveNow = !productionMode || getClientEngine() == null;
            if (resolveNow
                    && ClientResourcesUtils.getResource("/META-INF/resources/"
                            + CLIENT_ENGINE_NOCACHE_FILE) != null) {
                return context.getUriResolver().resolveVaadinUri(
                        "context://" + CLIENT_ENGINE_NOCACHE_FILE);
            }

            if (getClientEngine() == null) {
                throw new BootstrapException(
                        "Client engine file name has not been resolved during initialization");
            }
            return context.getUriResolver()
                    .resolveVaadinUri("context://" + getClientEngine());
        }

        private void setupCss(Element head, BootstrapContext context) {
            Element styles = head.appendElement("style").attr("type",
                    CSS_TYPE_ATTRIBUTE_VALUE);
            // Add any body style that is defined for the application using
            // @BodySize
            String bodySizeContent = BootstrapUtils.getBodySizeContent(context);
            styles.appendText(bodySizeContent);

            // Basic reconnect and system error dialog styles just to make them
            // visible and outside of normal flow
            setupErrorDialogs(styles);
        }

        private void setupMetaAndTitle(Element head, BootstrapContext context) {
            head.appendElement(META_TAG).attr("http-equiv", "Content-Type")
                    .attr(CONTENT_ATTRIBUTE,
                            ApplicationConstants.CONTENT_TYPE_TEXT_HTML_UTF_8);

            head.appendElement(META_TAG).attr("http-equiv", "X-UA-Compatible")
                    .attr(CONTENT_ATTRIBUTE, "IE=edge");

            head.appendElement("base").attr("href", getServiceUrl(context));

            head.appendElement(META_TAG).attr("name", VIEWPORT).attr(
                    CONTENT_ATTRIBUTE,
                    BootstrapUtils.getViewportContent(context)
                            .orElse(Viewport.DEFAULT));

            BootstrapUtils.getMetaTargets(context)
                    .forEach((name, content) -> head.appendElement(META_TAG)
                            .attr("name", name)
                            .attr(CONTENT_ATTRIBUTE, content));

            resolvePageTitle(context).ifPresent(title -> {
                if (!title.isEmpty()) {
                    head.appendElement("title").appendText(title);
                }
            });
        }

        private void setupPwa(Document document, BootstrapContext context) {
            BootstrapHandler.setupPwa(document,
                    context.getPwaRegistry().orElse(null));
        }

        private void appendWebComponentsPolyfills(Element head,
                BootstrapContext context) {
            VaadinSession session = context.getSession();

            VaadinService service = session.getService();
            if (!service.isResourceAvailable(POLYFILLS_JS, null)) {
                // No webcomponents polyfill, load nothing
                return;
            }

            String resolvedUrl = context.getUriResolver()
                    .resolveVaadinUri(POLYFILLS_JS);
            head.appendChild(createJavaScriptElement(resolvedUrl, false));

        }

        private Element createInlineJavaScriptElement(
                String javaScriptContents) {
            // defer makes no sense without src:
            // https://developer.mozilla.org/en/docs/Web/HTML/Element/script
            Element wrapper = createJavaScriptElement(null, false);
            wrapper.appendChild(
                    new DataNode(javaScriptContents, wrapper.baseUri()));
            return wrapper;
        }

        private static Element createJavaScriptElement(String sourceUrl,
                boolean defer) {
            return createJavaScriptElement(sourceUrl, defer, "text/javascript");
        }

        private static Element createJavaScriptElement(String sourceUrl,
                boolean defer, String type) {
            Element jsElement = new Element(Tag.valueOf(SCRIPT_TAG), "")
                    .attr("type", type).attr(DEFER_ATTRIBUTE, defer);
            if (sourceUrl != null) {
                jsElement = jsElement.attr("src", sourceUrl);
            }
            return jsElement;
        }

        private static Element createJavaScriptElement(String sourceUrl) {
            return createJavaScriptElement(sourceUrl, true);
        }

        private Element createDependencyElement(BootstrapUriResolver resolver,
                LoadMode loadMode, JsonObject dependency,
                Dependency.Type type) {
            boolean inlineElement = loadMode == LoadMode.INLINE;
            String url = dependency.hasKey(Dependency.KEY_URL)
                    ? resolver.resolveVaadinUri(
                            dependency.getString(Dependency.KEY_URL))
                    : null;

            final Element dependencyElement;
            switch (type) {
            case STYLESHEET:
                dependencyElement = createStylesheetElement(url);
                break;
            case JAVASCRIPT:
                dependencyElement = createJavaScriptElement(url,
                        !inlineElement);
                break;
            case JS_MODULE:
                dependencyElement = createJavaScriptElement(url, false,
                        "module");
                break;
            case HTML_IMPORT:
                dependencyElement = createHtmlImportElement(url);
                break;
            default:
                throw new IllegalStateException(
                        "Unsupported dependency type: " + type);
            }

            if (inlineElement) {
                dependencyElement.appendChild(new DataNode(
                        dependency.getString(Dependency.KEY_CONTENTS)));
            }

            return dependencyElement;
        }

        private Element createHtmlImportElement(String url) {
            final Element htmlImportElement;
            if (url != null) {
                htmlImportElement = new Element(Tag.valueOf("link"), "")
                        .attr("rel", "import").attr("href", url);
            } else {
                htmlImportElement = new Element(Tag.valueOf("span"), "")
                        .attr("hidden", true);
            }
            return htmlImportElement;
        }

        private Element createStylesheetElement(String url) {
            final Element cssElement;
            if (url != null) {
                cssElement = new Element(Tag.valueOf("link"), "")
                        .attr("rel", "stylesheet")
                        .attr("type", CSS_TYPE_ATTRIBUTE_VALUE)
                        .attr("href", url);
            } else {
                cssElement = new Element(Tag.valueOf("style"), "").attr("type",
                        CSS_TYPE_ATTRIBUTE_VALUE);
            }
            return cssElement;
        }

        private void setupDocumentBody(Document document) {
            document.body().appendElement("noscript").append(
                    "You have to enable javascript in your browser to use this web site.");
        }

        private Element getBootstrapScript(JsonValue initialUIDL,
                BootstrapContext context) {
            return createInlineJavaScriptElement("//<![CDATA[\n"
                    + getBootstrapJS(initialUIDL, context) + "//]]>");
        }

        private String getBootstrapJS() {
            if (BOOTSTRAP_JS.isEmpty()) {
                throw new BootstrapException(
                        "BootstrapHandler.js has not been loaded during initialization");
            }
            return BOOTSTRAP_JS;
        }

        private String getBootstrapJS(JsonValue initialUIDL,
                BootstrapContext context) {
            boolean productionMode = context.getSession().getConfiguration()
                    .isProductionMode();
            String result = getBootstrapJS();
            JsonObject appConfig = context.getApplicationParameters();

            int indent = 0;
            if (!productionMode) {
                indent = 4;
            }
            String appConfigString = JsonUtil.stringify(appConfig, indent);

            String initialUIDLString = JsonUtil.stringify(initialUIDL, indent);

            /*
             * The < symbol is escaped to prevent two problems:
             *
             * 1 - The browser interprets </script> as end of script no matter
             * if it is inside a string
             *
             * 2 - Scripts can be injected with <!-- <script>, that can cause
             * unexpected behavior or complete crash of the app
             */
            initialUIDLString = initialUIDLString.replace("<", "\\x3C");

            if (!productionMode) {
                // only used in debug mode by profiler
                result = result.replace("{{GWT_STAT_EVENTS}}",
                        GWT_STAT_EVENTS_JS);
            } else {
                result = result.replace("{{GWT_STAT_EVENTS}}", "");
            }

            result = result.replace("{{APP_ID}}", context.getAppId());
            result = result.replace("{{CONFIG_JSON}}", appConfigString);
            // {{INITIAL_UIDL}} should be the last replaced so that it may have
            // other patterns inside it (like {{CONFIG_JSON}})
            result = result.replace("{{INITIAL_UIDL}}", initialUIDLString);

            // set productionMode early because WC detector might be run before
            // client initialization finishes.
            result = result.replace("{{PRODUCTION_MODE}}",
                    String.valueOf(productionMode));
            return result;
        }
    }

    private static final class ApplicationParameterBuilder {
        private final Function<VaadinRequest, String> contextCallback;

        private ApplicationParameterBuilder(
                Function<VaadinRequest, String> contextCallback) {
            this.contextCallback = contextCallback;
        }

        /**
         * Creates application parameters for the provided
         * {@link BootstrapContext}.
         *
         * @param context
         *            Non-null context to provide application parameters for.
         * @return A non-null {@link JsonObject} with application parameters.
         */
        public JsonObject getApplicationParameters(BootstrapContext context) {
            JsonObject appConfig = getApplicationParameters(
                    context.getRequest(), context.getSession());

            appConfig.put(ApplicationConstants.UI_ID_PARAMETER,
                    context.getUI().getUIId());
            return appConfig;
        }

        private JsonObject getApplicationParameters(VaadinRequest request,
                VaadinSession session) {
            DeploymentConfiguration deploymentConfiguration = session
                    .getConfiguration();
            final boolean productionMode = deploymentConfiguration
                    .isProductionMode();

            JsonObject appConfig = Json.createObject();

            appConfig.put(ApplicationConstants.FRONTEND_URL_ES6,
                    deploymentConfiguration.getEs6FrontendPrefix());

            if (!productionMode) {
                JsonObject versionInfo = Json.createObject();
                versionInfo.put("vaadinVersion", Version.getFullVersion());
                String atmosphereVersion = AtmospherePushConnection
                        .getAtmosphereVersion();
                if (atmosphereVersion != null) {
                    versionInfo.put("atmosphereVersion", atmosphereVersion);
                }
                appConfig.put("versionInfo", versionInfo);
            }

            // Use locale from session if set, else from the request
            Locale locale = HandlerHelper.findLocale(session, request);
            // Get system messages
            SystemMessages systemMessages = session.getService()
                    .getSystemMessages(locale, request);
            if (systemMessages != null) {
                JsonObject sessExpMsg = Json.createObject();
                putValueOrNull(sessExpMsg, CAPTION,
                        systemMessages.getSessionExpiredCaption());
                putValueOrNull(sessExpMsg, MESSAGE,
                        systemMessages.getSessionExpiredMessage());
                putValueOrNull(sessExpMsg, URL,
                        systemMessages.getSessionExpiredURL());

                appConfig.put("sessExpMsg", sessExpMsg);
            }

            String contextRoot = contextCallback.apply(request);
            appConfig.put(ApplicationConstants.CONTEXT_ROOT_URL, contextRoot);

            if (!productionMode) {
                appConfig.put("debug", true);
            }

            if (deploymentConfiguration.isRequestTiming()) {
                appConfig.put("requestTiming", true);
            }

            appConfig.put("heartbeatInterval",
                    deploymentConfiguration.getHeartbeatInterval());

            boolean sendUrlsAsParameters = deploymentConfiguration
                    .isSendUrlsAsParameters();
            if (!sendUrlsAsParameters) {
                appConfig.put("sendUrlsAsParameters", false);
            }

            return appConfig;
        }

        private void putValueOrNull(JsonObject object, String key,
                String value) {
            assert object != null;
            assert key != null;
            if (value == null) {
                object.put(key, Json.createNull());
            } else {
                object.put(key, value);
            }
        }

    }

    /**
     * Gets the service URL as a URL relative to the request URI.
     *
     * @param context
     *            the bootstrap context
     * @return the relative service URL
     */
    protected static String getServiceUrl(BootstrapContext context) {
        String pathInfo = context.getRequest().getPathInfo();
        if (pathInfo == null) {
            return ".";
        } else {
            /*
             * Make a relative URL to the servlet by adding one ../ for each
             * path segment in pathInfo (i.e. the part of the requested path
             * that comes after the servlet mapping)
             */
            return HandlerHelper.getCancelingRelativePath(pathInfo);
        }
    }

    /**
     * Resolves the initial page title for the given bootstrap context and
     * cancels any pending JS execution for it.
     *
     * @param context
     *            the bootstrap context
     * @return the optional initial page title
     */
    protected static Optional<String> resolvePageTitle(
            BootstrapContext context) {
        // check for explicitly set page title, e.g. by PageTitleGenerator or
        // View level title or page.setTitle
        String title = context.getUI().getInternals().getTitle();
        if (title != null) {
            // cancel the unnecessary execute javascript
            context.getUI().getInternals().cancelPendingTitleUpdate();
        }
        return Optional.ofNullable(title);
    }

    protected BootstrapContext createAndInitUI(Class<? extends UI> uiClass,
            VaadinRequest request, VaadinResponse response,
            VaadinSession session) {

        UI ui = ReflectTools.createInstance(uiClass);
        ui.getInternals().setContextRoot(
                request.getService().getContextRootRelativePath(request));

        PushConfiguration pushConfiguration = ui.getPushConfiguration();

        ui.getInternals().setSession(session);
        ui.setLocale(session.getLocale());

        BootstrapContext context = createBootstrapContext(request, response, ui,
                request.getService()::getContextRootRelativePath);

        Optional<Push> push = context
                .getPageConfigurationAnnotation(Push.class);

        DeploymentConfiguration deploymentConfiguration = context.getSession()
                .getService().getDeploymentConfiguration();
        PushMode pushMode = push.map(Push::value)
                .orElseGet(deploymentConfiguration::getPushMode);
        setupPushConnectionFactory(pushConfiguration, context);
        pushConfiguration.setPushMode(pushMode);
        pushConfiguration.setPushUrl(deploymentConfiguration.getPushURL());
        push.map(Push::transport).ifPresent(pushConfiguration::setTransport);

        // Set thread local here so it is available in init
        UI.setCurrent(ui);
        ui.doInit(request, session.getNextUIid());
        session.addUI(ui);

        // After init and adding UI to session fire init listeners.
        session.getService().fireUIInitListeners(ui);

        initializeUIWithRouter(request, ui);

        return context;
    }

    protected void initializeUIWithRouter(VaadinRequest request, UI ui) {
        if (ui.getRouter() != null) {
            ui.getRouter().initializeUI(ui, request);
        }
    }

    /**
     * Creates a new instance of {@link BootstrapContext} for given
     * {@code request}, {@code response} and {@code ui}.
     *
     * @param request
     *            the request object
     * @param response
     *            the response object
     * @param ui
     *            the UI object
     * @return a new bootstrap context instance
     */
    protected BootstrapContext createBootstrapContext(VaadinRequest request,
            VaadinResponse response, UI ui,
            Function<VaadinRequest, String> contextPathCallback) {
        return new BootstrapContext(request, response,
                ui.getInternals().getSession(), ui, contextPathCallback);
    }

    protected void setupPushConnectionFactory(
            PushConfiguration pushConfiguration, BootstrapContext context) {
        VaadinService service = context.getSession().getService();
        Iterator<PushConnectionFactory> iter = ServiceLoader
                .load(PushConnectionFactory.class, service.getClassLoader())
                .iterator();
        if (iter.hasNext()) {
            pushConfiguration.setPushConnectionFactory(iter.next());
            if (iter.hasNext()) {
                throw new BootstrapException(
                        "Multiple " + PushConnectionFactory.class.getName()
                                + " implementations found");
            }
        }
    }

    /**
     * Returns the UI class mapped for servlet that handles the given request.
     * <p>
     * This method is protected for testing purposes.
     *
     * @param request
     *            the request for the UI
     * @return the UI class for the request
     */
    protected static Class<? extends UI> getUIClass(VaadinRequest request) {
        String uiClassName = request.getService().getDeploymentConfiguration()
                .getUIClassName();
        if (uiClassName == null) {
            throw new BootstrapException(
                    "Could not determine the uiClassName for the request path "
                            + request.getPathInfo());
        }

        ClassLoader classLoader = request.getService().getClassLoader();
        try {
            return Class.forName(uiClassName, true, classLoader)
                    .asSubclass(UI.class);
        } catch (ClassNotFoundException e) {
            throw new BootstrapException(
                    "Vaadin Servlet mapped to the request path "
                            + request.getPathInfo()
                            + " cannot find the mapped UI class with name "
                            + uiClassName,
                    e);
        }
    }

    protected static String readResource(String fileName) {
        try (InputStream stream = BootstrapHandler.class
                .getResourceAsStream(fileName);
                BufferedReader bf = new BufferedReader(new InputStreamReader(
                        stream, StandardCharsets.UTF_8))) {
            StringBuilder builder = new StringBuilder();
            bf.lines().forEach(builder::append);
            return builder.toString();
        } catch (IOException e) {
            throw new ExceptionInInitializerError(e);
        }
    }

    private static class LazyClientEngineInit {
        private static final String CLIENT_ENGINE_FILE = readClientEngine();

        private LazyClientEngineInit() {
            // this is a utility class, instances should not be created
        }

        private static String readClientEngine() {
            // read client engine file name
            try (InputStream prop = ClientResourcesUtils
                    .getResource("/META-INF/resources/"
                            + ApplicationConstants.CLIENT_ENGINE_PATH
                            + "/compile.properties")) {
                // null when running SDM or tests
                if (prop != null) {
                    Properties properties = new Properties();
                    properties.load(prop);
                    return ApplicationConstants.CLIENT_ENGINE_PATH + "/"
                            + properties.getProperty("jsFile");
                } else {
                    getLogger().warn(
                            "No compile.properties available on initialization, "
                                    + "could not read client engine file name.");
                }
            } catch (IOException e) {
                throw new ExceptionInInitializerError(e);
            }
            return null;
        }

    }

    /**
     * Generates the initial UIDL message which is included in the initial
     * bootstrap page.
     *
     * @param ui
     *            the UI for which the UIDL should be generated
     * @return a JSON object with the initial UIDL message
     */
    protected static JsonObject getInitialUidl(UI ui) {
        JsonObject json = new UidlWriter().createUidl(ui, false);

        VaadinSession session = ui.getSession();
        if (session.getConfiguration().isXsrfProtectionEnabled()) {
            writeSecurityKeyUIDL(json, ui);
        }
        writePushIdUIDL(json, session);
        if (getLogger().isDebugEnabled()) {
            getLogger().debug("Initial UIDL: {}", json.asString());
        }
        return json;
    }

    /**
     * Writes the push id (and generates one if needed) to the given JSON
     * object.
     *
     * @param response
     *            the response JSON object to write security key into
     * @param session
     *            the vaadin session to which the security key belongs
     */
    private static void writePushIdUIDL(JsonObject response,
            VaadinSession session) {
        String pushId = session.getPushId();
        response.put(ApplicationConstants.UIDL_PUSH_ID, pushId);
    }

    /**
     * Writes the security key (and generates one if needed) to the given JSON
     * object.
     *
     * @param response
     *            the response JSON object to write security key into
     * @param ui
     *            the UI to which the security key belongs
     */
    private static void writeSecurityKeyUIDL(JsonObject response, UI ui) {
        String seckey = ui.getCsrfToken();
        response.put(ApplicationConstants.UIDL_SECURITY_TOKEN_ID, seckey);
    }

    protected static String getPushScript(BootstrapContext context) {
        VaadinRequest request = context.getRequest();
        // Parameter appended to JS to bypass caches after version upgrade.
        String versionQueryParam = "?v=" + Version.getFullVersion();
        // Load client-side dependencies for push support
        String pushJSPath = context.getRequest().getService()
                .getContextRootRelativePath(request);

        if (request.getService().getDeploymentConfiguration()
                .isProductionMode()) {
            pushJSPath += ApplicationConstants.VAADIN_PUSH_JS;
        } else {
            pushJSPath += ApplicationConstants.VAADIN_PUSH_DEBUG_JS;
        }

        pushJSPath += versionQueryParam;
        return pushJSPath;
    }

    protected static void showWebpackErrors(Document document) {
        DevModeHandler devMode = DevModeHandler.getDevModeHandler();
        if (devMode != null) {
            String errorMsg = devMode.getFailedOutput();
            if (errorMsg != null) {
                document.body()
                        .appendChild(new Element(Tag.valueOf("div"), "")
                                .attr("class", "v-system-error")
                                .html("<h3>Webpack Error</h3><pre>" + errorMsg
                                        // Make error lines more prominent
                                        .replaceAll("(ERROR.+?\n)", "<b>$1</b>")
                                        + "</pre>"));
            }
        }
    }

    protected static void setupErrorDialogs(Element style) {
        // @formatter:off
        style.appendText(
                ".v-reconnect-dialog," +
                ".v-system-error {" +
                "position: absolute;" +
                "color: black;" +
                "background: white;" +
                "top: 1em;" +
                "right: 1em;" +
                "border: 1px solid black;" +
                "padding: 1em;" +
                "z-index: 10000;" +
                "max-width: calc(100vw - 4em);" +
                "max-height: calc(100vh - 4em);" +
                "overflow: auto;" +
                "} .v-system-error {" +
                "color: indianred;" +
                "pointer-events: auto;" +
                "} .v-system-error h3, .v-system-error b {" +
                "color: red;" +
                "}");
     // @formatter:on
    }

    protected static void setupPwa(Document document, VaadinService service) {
        setupPwa(document, service.getPwaRegistry());
    }

    private static void setupPwa(Document document, PwaRegistry registry) {
        if (registry == null) {
            return;
        }

        PwaConfiguration config = registry.getPwaConfiguration();

        if (config.isEnabled()) {
            // Add header injections
            Element head = document.head();

            // Describe PWA capability for iOS devices
            head.appendElement(META_TAG)
                    .attr("name", "apple-mobile-web-app-capable")
                    .attr(CONTENT_ATTRIBUTE, "yes");

            // Theme color
            head.appendElement(META_TAG).attr("name", "theme-color")
                    .attr(CONTENT_ATTRIBUTE, config.getThemeColor());
            head.appendElement(META_TAG)
                    .attr("name", "apple-mobile-web-app-status-bar-style")
                    .attr(CONTENT_ATTRIBUTE, config.getThemeColor());

            // Add manifest
            head.appendElement("link").attr("rel", "manifest").attr("href",
                    config.getManifestPath());

            // Add icons
            for (PwaIcon icon : registry.getHeaderIcons()) {
                head.appendChild(icon.asElement());
            }

            // Add service worker initialization
            head.appendElement(SCRIPT_TAG)
                    .text("if ('serviceWorker' in navigator) {\n"
                            + "  window.addEventListener('load', function() {\n"
                            + "    navigator.serviceWorker.register('"
                            + config.getServiceWorkerPath() + "');\n"
                            + "  });\n" + "}");

            // add body injections
            if (registry.getPwaConfiguration().isInstallPromptEnabled()) {
                // PWA Install prompt html/js
                document.body().append(registry.getInstallPrompt());
            }
        }
    }
}<|MERGE_RESOLUTION|>--- conflicted
+++ resolved
@@ -565,29 +565,6 @@
             return clientEngineFile.get();
         }
 
-<<<<<<< HEAD
-        private void checkWebpackStatus(Document document) {
-            DevModeHandler devMode = DevModeHandler.getDevModeHandler();
-            if (devMode != null) {
-                String errorMsg = devMode.getFailedOutput();
-                if (errorMsg != null) {
-                    Element errorElement = document.createElement("div");
-                    errorElement.setBaseUri("");
-                    errorElement.attr("class", "v-system-error");
-                    errorElement.attr("onclick",
-                            "this.parentElement.removeChild(this)");
-                    errorElement
-                            .html("<h3 style=\"display:inline;\">Webpack Error</h3>"
-                                    + "<h6 style=\"display:inline; padding-left:10px;\">Click to close</h6>"
-                                    + "<pre>" + errorMsg + "</pre>");
-                    document.body()
-                            .appendChild(errorElement);
-                }
-            }
-        }
-
-=======
->>>>>>> 9355407f
         private void exportBowerUsageStatistics(Document document) {
             String registerScript = UsageStatistics.getEntries().map(entry -> {
                 String json = createUsageStatisticsJson(entry);
