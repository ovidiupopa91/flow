/*
 * Copyright 2000-2020 Vaadin Ltd.
 *
 * Licensed under the Apache License, Version 2.0 (the "License"); you may not
 * use this file except in compliance with the License. You may obtain a copy of
 * the License at
 *
 * http://www.apache.org/licenses/LICENSE-2.0
 *
 * Unless required by applicable law or agreed to in writing, software
 * distributed under the License is distributed on an "AS IS" BASIS, WITHOUT
 * WARRANTIES OR CONDITIONS OF ANY KIND, either express or implied. See the
 * License for the specific language governing permissions and limitations under
 * the License.
 */
package com.vaadin.flow.server.frontend;

import java.io.BufferedReader;
import java.io.File;
import java.io.IOException;
import java.io.InputStreamReader;
import java.nio.charset.StandardCharsets;
import java.util.ArrayList;
import java.util.Arrays;
import java.util.List;
import java.util.stream.Collectors;

import com.vaadin.flow.server.ExecutionFailedException;
import com.vaadin.flow.shared.util.SharedUtil;

import static com.vaadin.flow.server.frontend.FrontendUtils.FLOW_NPM_PACKAGE_NAME;
import static com.vaadin.flow.server.frontend.FrontendUtils.YELLOW;
import static com.vaadin.flow.server.frontend.FrontendUtils.commandToString;
import static com.vaadin.flow.server.frontend.FrontendUtils.console;

/**
 * Run <code>npm install</code> after dependencies have been updated.
 *
 * @since 2.0
 */
public class TaskRunNpmInstall implements FallibleCommand {

    private final NodeUpdater packageUpdater;

    private final List<String> ignoredNodeFolders = Arrays
            .asList(".bin", "pnpm", ".ignored_pnpm", ".pnpm", ".modules.yaml");
    private final boolean disablePnpm;

    /**
     * Create an instance of the command.
     *
     * @param packageUpdater
     *            package-updater instance used for checking if previous
     *            execution modified the package.json file
     */
    TaskRunNpmInstall(NodeUpdater packageUpdater, boolean disablePnpm) {
        this.packageUpdater = packageUpdater;
        this.disablePnpm = disablePnpm;
    }

    @Override
    public void execute() throws ExecutionFailedException {
        String toolName = disablePnpm ? "npm" : "pnpm";
        if (packageUpdater.modified || shouldRunNpmInstall()) {
            packageUpdater.log().info("Running `" + toolName + " install` to "
                    + "resolve and optionally download frontend dependencies. "
                    + "This may take a moment, please stand by...");
            runNpmInstall();
        } else {
            packageUpdater.log().info("Skipping `" + toolName + " install`.");
        }
    }

    private boolean shouldRunNpmInstall() {
        if (packageUpdater.nodeModulesFolder.isDirectory()) {
            // Ignore .bin and pnpm folders as those are always installed for
            // pnpm execution
            File[] installedPackages = packageUpdater.nodeModulesFolder
                    .listFiles((dir, name) -> !ignoredNodeFolders.contains(name));
            assert installedPackages != null;
            return installedPackages.length == 0
                    || (installedPackages.length == 1 && FLOW_NPM_PACKAGE_NAME
                            .startsWith(installedPackages[0].getName()));
        }
        return true;
    }

    /**
     * Installs frontend resources (using either pnpm or npm) after
     * `package.json` has been updated.
     */
    private void runNpmInstall() throws ExecutionFailedException {
        List<String> executable;
        String baseDir = packageUpdater.npmFolder.getAbsolutePath();
        try {
            executable = disablePnpm ? FrontendUtils.getNpmExecutable(baseDir)
                    : FrontendUtils.getPnpmExecutable(baseDir);
        } catch (IllegalStateException exception) {
            throw new ExecutionFailedException(exception.getMessage(),
                    exception);
        }
        List<String> command = new ArrayList<>(executable);
        command.add("install");

        console(YELLOW, commandToString(
                packageUpdater.npmFolder.getAbsolutePath(), command));

        ProcessBuilder builder = FrontendUtils.createProcessBuilder(command);
        builder.environment().put("ADBLOCK", "1");
        builder.environment().put("NO_UPDATE_NOTIFIER", "1");
        builder.directory(packageUpdater.npmFolder);

        builder.redirectInput(ProcessBuilder.Redirect.INHERIT);
        builder.redirectError(ProcessBuilder.Redirect.INHERIT);

        String toolName = disablePnpm ? "npm" : "pnpm";

        String commandString = command.stream()
                .collect(Collectors.joining(" "));

        Process process = null;
        try {
<<<<<<< HEAD

            process = builder.inheritIO().start();
=======
            process = builder.start();

            packageUpdater.log().debug("Output of `{}`:", commandString);
            StringBuilder toolOutput = new StringBuilder();
            try (BufferedReader reader = new BufferedReader(
                    new InputStreamReader(process.getInputStream(),
                            StandardCharsets.UTF_8))) {
                String stdoutLine;
                while ((stdoutLine = reader.readLine()) != null) {
                    packageUpdater.log().debug(stdoutLine);
                    toolOutput.append(stdoutLine);
                }
            }

>>>>>>> 9d8e4226
            int errorCode = process.waitFor();
            if (errorCode != 0) {
                // Echo the stdout from pnpm/npm to error level log
                packageUpdater.log().error("Command `{}` failed:\n{}",
                        commandString, toolOutput);
                packageUpdater.log().error(
                        ">>> Dependency ERROR. Check that all required dependencies are "
                                + "deployed in {} repositories.",
                        toolName);
                throw new ExecutionFailedException(
                        SharedUtil.capitalize(toolName)
                                + " install has exited with non zero status. "
                                + "Some dependencies are not installed. Check "
                                + toolName + " command output");
            } else {
                packageUpdater.log().info(
                        "Frontend dependencies resolved successfully.");
            }
        } catch (InterruptedException | IOException e) {
            packageUpdater.log().error("Error when running `{} install`",
                    toolName, e);
            throw new ExecutionFailedException(
                    "Command '" + toolName + " install' failed to finish", e);
        } finally {
            if (process != null) {
                process.destroyForcibly();
            }
        }
    }

}<|MERGE_RESOLUTION|>--- conflicted
+++ resolved
@@ -15,15 +15,11 @@
  */
 package com.vaadin.flow.server.frontend;
 
-import java.io.BufferedReader;
 import java.io.File;
 import java.io.IOException;
-import java.io.InputStreamReader;
-import java.nio.charset.StandardCharsets;
 import java.util.ArrayList;
 import java.util.Arrays;
 import java.util.List;
-import java.util.stream.Collectors;
 
 import com.vaadin.flow.server.ExecutionFailedException;
 import com.vaadin.flow.shared.util.SharedUtil;
@@ -115,35 +111,12 @@
 
         String toolName = disablePnpm ? "npm" : "pnpm";
 
-        String commandString = command.stream()
-                .collect(Collectors.joining(" "));
-
         Process process = null;
         try {
-<<<<<<< HEAD
 
             process = builder.inheritIO().start();
-=======
-            process = builder.start();
-
-            packageUpdater.log().debug("Output of `{}`:", commandString);
-            StringBuilder toolOutput = new StringBuilder();
-            try (BufferedReader reader = new BufferedReader(
-                    new InputStreamReader(process.getInputStream(),
-                            StandardCharsets.UTF_8))) {
-                String stdoutLine;
-                while ((stdoutLine = reader.readLine()) != null) {
-                    packageUpdater.log().debug(stdoutLine);
-                    toolOutput.append(stdoutLine);
-                }
-            }
-
->>>>>>> 9d8e4226
             int errorCode = process.waitFor();
             if (errorCode != 0) {
-                // Echo the stdout from pnpm/npm to error level log
-                packageUpdater.log().error("Command `{}` failed:\n{}",
-                        commandString, toolOutput);
                 packageUpdater.log().error(
                         ">>> Dependency ERROR. Check that all required dependencies are "
                                 + "deployed in {} repositories.",
