--- conflicted
+++ resolved
@@ -175,25 +175,6 @@
         return true;
     }
 
-    @Override
-    public Item addItemAt(int index, Object newItemId) {
-        Item retval = super.addItemAt(index, newItemId);
-        if (getParent(newItemId) == null) {
-            int refIndex = roots.size() - 1;
-            int indexOfId = indexOfId(roots.get(refIndex));
-            while (indexOfId > index) {
-                refIndex--;
-                if (refIndex < 0) {
-                    // inserts as first
-                    break;
-                }
-                indexOfId = indexOfId(roots.get(refIndex));
-            }
-            roots.add(refIndex + 1, newItemId);
-        }
-        return retval;
-    }
-
     /**
      * <p>
      * Sets the parent of an Item. The new parent item must exist and be able to
@@ -230,10 +211,12 @@
         // Making root?
         if (newParentId == null) {
             // The itemId should become a root so we need to
-            // - Remove it from the old parent's children list (also filtered list)
+            // - Remove it from the old parent's children list (also filtered
+            // list)
             // - Add it as a root
-            // - Remove it from the item -> parent list (parent is null for roots)
-            
+            // - Remove it from the item -> parent list (parent is null for
+            // roots)
+
             // Removes from old parents children list
             final LinkedList<Object> l = children.get(itemId);
             if (l != null) {
@@ -264,6 +247,8 @@
             // Updates parent
             parent.remove(itemId);
 
+            fireContentsChange(-1);
+
             return true;
         }
 
@@ -272,8 +257,9 @@
         // - Check that the new parent is not a child of the selected itemId
         // - Updated the item -> parent mapping to point to the new parent
         // - Remove the item from the roots list if it was a root
-        // - Remove the item from the old parent's children list if it was not a root
-        
+        // - Remove the item from the old parent's children list if it was not a
+        // root
+
         // Checks that the new parent exists in container and can have
         // children
         if (!containsId(newParentId) || noChildrenAllowed.contains(newParentId)) {
@@ -333,7 +319,48 @@
             }
         }
 
+        fireContentsChange(-1);
+
         return true;
+    }
+
+    /**
+     * TODO javadoc
+     * 
+     * @param itemId
+     * @param siblingId
+     */
+    public void moveAfterSibling(Object itemId, Object siblingId) {
+        Object parent2 = getParent(itemId);
+        LinkedList<Object> childrenList;
+        if (parent2 == null) {
+            childrenList = roots;
+        } else {
+            childrenList = children.get(parent2);
+        }
+        if (siblingId == null) {
+            childrenList.remove(itemId);
+            childrenList.addFirst(itemId);
+
+        } else {
+            int oldIndex = childrenList.indexOf(itemId);
+            int indexOfSibling = childrenList.indexOf(siblingId);
+            if (indexOfSibling != -1 && oldIndex != -1) {
+                int newIndex;
+                if (oldIndex > indexOfSibling) {
+                    newIndex = indexOfSibling + 1;
+                } else {
+                    newIndex = indexOfSibling;
+                }
+                childrenList.remove(oldIndex);
+                childrenList.add(newIndex, itemId);
+            } else {
+                throw new IllegalArgumentException(
+                        "Given identifiers no not have the same parent.");
+            }
+        }
+        fireContentsChange(-1);
+
     }
 
     /*
@@ -417,7 +444,6 @@
         final boolean success = super.removeItem(itemId);
 
         if (success) {
-
             // Remove from roots if this was a root
             if (roots.remove(itemId)) {
 
@@ -427,23 +453,15 @@
                     filteredRoots.remove(itemId);
                 }
             }
-<<<<<<< HEAD
-            LinkedList<Object> remove = children.remove(itemId);
-            if (remove != null) {
-                for (Object object : remove) {
-                    removeItem(object);
-                }
-            }
-            final Object p = parent.get(itemId);
-            if (p != null) {
-                final LinkedList c = children.get(p);
-=======
-
-            // Clear the children list. Old children will now be unattached
-            // FIXME Should these be made into roots?
-            if (children.remove(itemId) != null) {
+
+            // Clear the children list. Old children will now become root nodes
+            LinkedList<Object> childNodeIds = children.remove(itemId);
+            if (childNodeIds != null) {
                 if (filteredChildren != null) {
                     filteredChildren.remove(itemId);
+                }
+                for (Object childId : childNodeIds) {
+                    setParent(childId, null);
                 }
             }
 
@@ -452,14 +470,14 @@
             final Object parentItemId = parent.get(itemId);
             if (parentItemId != null) {
                 final LinkedList<Object> c = children.get(parentItemId);
->>>>>>> 2b1deeec
                 if (c != null) {
                     c.remove(itemId);
 
                     // Found in the children list so might also be in the
                     // filteredChildren list
                     if (filteredChildren != null) {
-                        LinkedList<Object> f = filteredChildren.get(parentItemId);
+                        LinkedList<Object> f = filteredChildren
+                                .get(parentItemId);
                         if (f != null) {
                             f.remove(parentItemId);
                         }
@@ -471,6 +489,35 @@
         }
 
         return success;
+    }
+
+    /**
+     * Removes the Item identified by ItemId from the Container and all its
+     * children.
+     * 
+     * @see #removeItem(Object)
+     * @param itemId
+     *            the identifier of the Item to remove
+     * @return true if the operation succeeded
+     */
+    public boolean removeItemRecursively(Object itemId) {
+        boolean success = true;
+        Collection<Object> children2 = getChildren(itemId);
+        if (children2 != null) {
+            Object[] array = children2.toArray();
+            for (int i = 0; i < array.length; i++) {
+                boolean removeItemRecursively = removeItemRecursively(array[i]);
+                if (!removeItemRecursively) {
+                    success = false;
+                }
+            }
+        }
+        boolean removeItem = removeItem(itemId);
+        if (!removeItem) {
+            success = false;
+        }
+        return success;
+
     }
 
     /*
@@ -523,4 +570,5 @@
         }
 
     }
+
 }