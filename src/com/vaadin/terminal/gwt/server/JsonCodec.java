--- conflicted
+++ resolved
@@ -139,7 +139,7 @@
             // Legacy Object[] and String[] handled elsewhere, this takes care
             // of generic arrays
             return decodeArray((Class<?>) targetType, (JSONArray) value,
-                    application);
+                    connectorTracker);
         } else if (targetType == JSONObject.class
                 || targetType == JSONArray.class) {
             return value;
@@ -150,12 +150,12 @@
     }
 
     private static Object decodeArray(Class<?> targetType, JSONArray value,
-            Application application) throws JSONException {
+            ConnectorTracker connectorTracker) throws JSONException {
         Class<?> componentType = targetType.getComponentType();
         Object array = Array.newInstance(componentType, value.length());
         for (int i = 0; i < value.length(); i++) {
             Object decodedValue = decodeInternalOrCustomType(componentType,
-                    value.get(i), application);
+                    value.get(i), connectorTracker);
             Array.set(array, i, decodedValue);
         }
         return array;
@@ -538,15 +538,9 @@
             JSONArray jsonArray = encodeCollection(valueType, collection,
                     connectorTracker);
             return jsonArray;
-<<<<<<< HEAD
-        } else if (value instanceof Object[]) {
-            Object[] array = (Object[]) value;
-            JSONArray jsonArray = encodeArrayContents(array, connectorTracker);
-=======
         } else if (valueType instanceof Class<?>
                 && ((Class<?>) valueType).isArray()) {
-            JSONArray jsonArray = encodeArrayContents(value, application);
->>>>>>> a7097c68
+            JSONArray jsonArray = encodeArrayContents(value, connectorTracker);
             return jsonArray;
         } else if (value instanceof Map) {
             Object jsonMap = encodeMap(valueType, (Map<?, ?>) value,
@@ -649,21 +643,13 @@
         return e.name();
     }
 
-<<<<<<< HEAD
-    private static JSONArray encodeArrayContents(Object[] array,
-            ConnectorTracker connectorTracker) throws JSONException {
-        JSONArray jsonArray = new JSONArray();
-        for (Object o : array) {
-            jsonArray.put(encode(o, null, null, connectorTracker));
-=======
     private static JSONArray encodeArrayContents(Object array,
-            Application application) throws JSONException {
+            ConnectorTracker connectorTracker) throws JSONException {
         JSONArray jsonArray = new JSONArray();
         Class<?> componentType = array.getClass().getComponentType();
         for (int i = 0; i < Array.getLength(array); i++) {
             jsonArray.put(encode(Array.get(array, i), null, componentType,
-                    application));
->>>>>>> a7097c68
+                    connectorTracker));
         }
         return jsonArray;
     }
