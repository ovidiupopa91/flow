--- conflicted
+++ resolved
@@ -9,13 +9,11 @@
 import com.google.gwt.user.client.ui.Focusable;
 import com.google.gwt.user.client.ui.Widget;
 import com.vaadin.terminal.gwt.client.ApplicationConnection;
-<<<<<<< HEAD
 import com.vaadin.terminal.gwt.client.ComponentState;
-=======
 import com.vaadin.terminal.gwt.client.LayoutManager;
->>>>>>> a9541c3a
 import com.vaadin.terminal.gwt.client.TooltipInfo;
 import com.vaadin.terminal.gwt.client.UIDL;
+import com.vaadin.terminal.gwt.client.VConsole;
 import com.vaadin.terminal.gwt.client.VPaintableMap;
 import com.vaadin.terminal.gwt.client.VPaintableWidget;
 import com.vaadin.terminal.gwt.client.VPaintableWidgetContainer;
@@ -45,13 +43,11 @@
     private boolean enabled = true;
     private boolean visible = true;
 
-<<<<<<< HEAD
     // shared state from the server to the client
     private ComponentState state;
-=======
+
     private String declaredWidth = "";
     private String declaredHeight = "";
->>>>>>> a9541c3a
 
     /**
      * Default constructor
@@ -244,18 +240,27 @@
          * taken into account
          */
 
-<<<<<<< HEAD
-        getConnection().updateComponentSize(this);
-=======
-        updateComponentSize(uidl);
-    }
-
-    private void updateComponentSize(UIDL uidl) {
-        String w = uidl.hasAttribute("width") ? uidl
-                .getStringAttribute("width") : "";
-
-        String h = uidl.hasAttribute("height") ? uidl
-                .getStringAttribute("height") : "";
+        updateComponentSize();
+    }
+
+    private void updateComponentSize() {
+        SharedState state = getState();
+
+        String w = "";
+        String h = "";
+        if (null != state || !(state instanceof ComponentState)) {
+            ComponentState componentState = (ComponentState) state;
+            // TODO move logging to VUIDLBrowser and VDebugConsole
+            // VConsole.log("Paintable state for "
+            // + getPaintableMap().getPid(paintable) + ": "
+            // + String.valueOf(state.getState()));
+            h = componentState.getHeight();
+            w = componentState.getWidth();
+        } else {
+            // TODO move logging to VUIDLBrowser and VDebugConsole
+            VConsole.log("No state for paintable " + getId()
+                    + " in VAbstractPaintableWidget.updateComponentSize()");
+        }
 
         // Parent should be updated if either dimension changed between relative
         // and non-relative
@@ -308,7 +313,6 @@
 
     public String getDeclaredWidth() {
         return declaredWidth;
->>>>>>> a9541c3a
     }
 
     /**
@@ -441,7 +445,6 @@
         return styleBuf.toString();
     }
 
-<<<<<<< HEAD
     /**
      * Sets the shared state for the paintable widget.
      * 
@@ -465,9 +468,9 @@
         ((InitializableClientToServerRpc) clientToServerRpc).initRpc(getId(),
                 getConnection());
         return clientToServerRpc;
-=======
+    }
+
     public LayoutManager getLayoutManager() {
         return LayoutManager.get(connection);
->>>>>>> a9541c3a
     }
 }